{
<<<<<<< HEAD
    "cells": [
        {
            "cell_type": "code",
            "execution_count": null,
            "id": "2f2fc10e",
            "metadata": {},
            "outputs": [],
            "source": [
                "# !jupyter lab build"
            ]
        },
        {
            "cell_type": "code",
            "execution_count": null,
            "id": "659bed6b",
            "metadata": {},
            "outputs": [],
            "source": [
                "import sys\n",
                "from pathlib import Path\n",
                "\n",
                "# Add src directory to Python path\n",
                "project_root = Path.cwd().parent.parent\n",
                "src_path = project_root / \"src\"\n",
                "if str(src_path) not in sys.path:\n",
                "    sys.path.insert(0, str(src_path))\n",
                "    print(f\"Added {src_path} to Python path\")\n",
                "\n",
                "import logging\n",
                "\n",
                "logging.disable(logging.CRITICAL)"
            ]
        },
        {
            "cell_type": "code",
            "execution_count": null,
            "id": "f65efe2c",
            "metadata": {},
            "outputs": [],
            "source": [
                "import pandas as pd\n",
                "import torch\n",
                "from sklearn.pipeline import Pipeline\n",
                "\n",
                "from hydro_forecasting.experiment_utils.train_model_from_scratch import train_model_from_scratch\n",
                "from hydro_forecasting.preprocessing.grouped import GroupedPipeline\n",
                "from hydro_forecasting.preprocessing.normalize import NormalizeTransformer\n",
                "from hydro_forecasting.preprocessing.standard_scale import StandardScaleTransformer\n"
            ]
        },
        {
            "cell_type": "markdown",
            "id": "5e7c3393",
            "metadata": {},
            "source": [
                "---"
            ]
        },
        {
            "cell_type": "markdown",
            "id": "dab68b34",
            "metadata": {},
            "source": [
                "## Experiment constants"
            ]
        },
        {
            "cell_type": "code",
            "execution_count": null,
            "id": "7a6885fe",
            "metadata": {},
            "outputs": [],
            "source": [
                "REGIONS = [\n",
                "    \"CL\",\n",
                "    \"CH\",\n",
                "    \"USA\",\n",
                "    \"camelsaus\",\n",
                "    \"camelsgb\",\n",
                "    \"camelsbr\",\n",
                "    \"hysets\",\n",
                "    \"lamah\",\n",
                "]\n",
                "\n",
                "COUNTRY = \"tajikistan\""
            ]
        },
        {
            "cell_type": "markdown",
            "id": "2533b81f",
            "metadata": {},
            "source": [
                "## Loading the data (as gauge_ids)"
            ]
        },
        {
            "cell_type": "code",
            "execution_count": null,
            "id": "ed0ce646",
            "metadata": {},
            "outputs": [],
            "source": [
                "def load_basin_ids(cluster_list):\n",
                "    \"\"\"\n",
                "    Returns the gauge IDs of basins that belong to the specified clusters.\n",
                "\n",
                "    Args:\n",
                "        cluster_df: DataFrame with gauge_id and cluster columns\n",
                "        cluster_list: List of cluster numbers to filter by\n",
                "\n",
                "    Returns:\n",
                "        List of gauge_ids in the specified clusters\n",
                "    \"\"\"\n",
                "    path_to_clustering_results = \"/workspace/hydro-forecasting/scripts/cluster_basins/clustering_results/cluster_assignments_shifted_refactor.csv\"\n",
                "    cluster_df = pd.read_csv(path_to_clustering_results)\n",
                "\n",
                "    filtered_df = cluster_df[cluster_df[\"cluster\"].isin(cluster_list)]\n",
                "\n",
                "    basin_ids = filtered_df[\"gauge_id\"].tolist()\n",
                "\n",
                "    print(f\"Found {len(basin_ids)} basins in clusters {cluster_list}\")\n",
                "\n",
                "    return basin_ids\n",
                "\n",
                "\n",
                "basin_ids = load_basin_ids([2, 7])"
            ]
        },
        {
            "cell_type": "markdown",
            "id": "73f9edf0",
            "metadata": {},
            "source": [
                "## Datamodule Configs"
            ]
        },
        {
            "cell_type": "code",
            "execution_count": null,
            "id": "c2ea76fb",
            "metadata": {},
            "outputs": [],
            "source": [
                "region_time_series_base_dirs = {\n",
                "    region: f\"/workspace/CaravanifyParquet/{region}/post_processed/timeseries/csv/{region}\" for region in REGIONS\n",
                "}\n",
                "\n",
                "region_static_attributes_base_dirs = {\n",
                "    region: f\"/workspace/CaravanifyParquet/{region}/post_processed/attributes/{region}\" for region in REGIONS\n",
                "}\n",
                "\n",
                "path_to_preprocessing_output_directory = \"/workspace/hydro-forecasting/experiments/similar_catchments/data_cache/damage-control\""
            ]
        },
        {
            "cell_type": "code",
            "execution_count": null,
            "id": "f14911d3",
            "metadata": {},
            "outputs": [],
            "source": [
                "forcing_features = [\n",
                "    \"snow_depth_water_equivalent_mean\",\n",
                "    \"surface_net_solar_radiation_mean\",\n",
                "    \"surface_net_thermal_radiation_mean\",\n",
                "    \"potential_evaporation_sum_ERA5_LAND\",\n",
                "    \"potential_evaporation_sum_FAO_PENMAN_MONTEITH\",\n",
                "    \"temperature_2m_mean\",\n",
                "    \"temperature_2m_min\",\n",
                "    \"temperature_2m_max\",\n",
                "    \"total_precipitation_sum\",\n",
                "]\n",
                "\n",
                "static_features = [\n",
                "    \"p_mean\",\n",
                "    \"area\",\n",
                "    \"ele_mt_sav\",\n",
                "    \"high_prec_dur\",\n",
                "    \"frac_snow\",\n",
                "    \"high_prec_freq\",\n",
                "    \"slp_dg_sav\",\n",
                "    \"cly_pc_sav\",\n",
                "    \"aridity_ERA5_LAND\",\n",
                "    \"aridity_FAO_PM\",\n",
                "]\n",
                "\n",
                "target = \"streamflow\""
            ]
        },
        {
            "cell_type": "code",
            "execution_count": null,
            "id": "962da35a",
            "metadata": {},
            "outputs": [],
            "source": [
                "feature_pipeline = GroupedPipeline(\n",
                "    Pipeline([(\"scaler\", StandardScaleTransformer()), (\"normalizer\", NormalizeTransformer())]),\n",
                "    columns=forcing_features,\n",
                "    group_identifier=\"gauge_id\",\n",
                ")\n",
                "\n",
                "target_pipeline = GroupedPipeline(\n",
                "    Pipeline([(\"scaler\", StandardScaleTransformer()), (\"normalizer\", NormalizeTransformer())]),\n",
                "    columns=[\"streamflow\"],\n",
                "    group_identifier=\"gauge_id\",\n",
                ")\n",
                "\n",
                "static_pipeline = Pipeline([(\"scaler\", StandardScaleTransformer())])\n",
                "\n",
                "preprocessing_config = {\n",
                "    \"features\": {\"pipeline\": feature_pipeline},\n",
                "    \"target\": {\"pipeline\": target_pipeline},\n",
                "    \"static_features\": {\"pipeline\": static_pipeline, \"columns\": static_features},\n",
                "}"
            ]
        },
        {
            "cell_type": "code",
            "execution_count": null,
            "id": "cd0f0b66",
            "metadata": {},
            "outputs": [],
            "source": [
                "datamodule_config = {\n",
                "    \"region_time_series_base_dirs\": region_time_series_base_dirs,\n",
                "    \"region_static_attributes_base_dirs\": region_static_attributes_base_dirs,\n",
                "    \"path_to_preprocessing_output_directory\": path_to_preprocessing_output_directory,\n",
                "    \"group_identifier\": \"gauge_id\",\n",
                "    \"batch_size\": 2048,\n",
                "    \"forcing_features\": forcing_features,\n",
                "    \"static_features\": static_features,\n",
                "    \"target\": target,\n",
                "    \"num_workers\": 12,\n",
                "    \"min_train_years\": 10,\n",
                "    \"train_prop\": 0.5,\n",
                "    \"val_prop\": 0.25,\n",
                "    \"test_prop\": 0.25,\n",
                "    \"max_imputation_gap_size\": 5,\n",
                "    \"chunk_size\": 1500,\n",
                "    \"validation_chunk_size\": 4000,\n",
                "    \"is_autoregressive\": True,\n",
                "    \"preprocessing_configs\": preprocessing_config,\n",
                "}"
            ]
        },
        {
            "cell_type": "markdown",
            "id": "158363b3",
            "metadata": {},
            "source": [
                "## Training Configs"
            ]
        },
        {
            "cell_type": "code",
            "execution_count": null,
            "id": "9709710c",
            "metadata": {},
            "outputs": [],
            "source": [
                "training_config = {\n",
                "    \"max_epochs\": 300,\n",
                "    \"accelerator\": \"cuda\" if torch.cuda.is_available() else \"cpu\",\n",
                "    \"devices\": 1,\n",
                "    \"early_stopping_patience\": 15,\n",
                "    \"reload_dataloaders_every_n_epochs\": 1,\n",
                "}"
            ]
        },
        {
            "cell_type": "markdown",
            "id": "38258592",
            "metadata": {},
            "source": [
                "## Remaining Configs"
            ]
        },
        {
            "cell_type": "code",
            "execution_count": null,
            "id": "2274e894",
            "metadata": {},
            "outputs": [],
            "source": [
                "output_dir = \"/workspace/hydro-forecasting/experiments/similar_catchments\"\n",
                "model_types = [\"tide\"] \n",
                "\n",
                "yaml_paths = [\n",
                "    # f\"/workspace/hydro-forecasting/experiments/yaml-files/{COUNTRY}/tide.yaml\",\n",
                "    # f\"/workspace/hydro-forecasting/experiments/yaml-files/{COUNTRY}/ealstm.yaml\",\n",
                "    # f\"/workspace/hydro-forecasting/experiments/yaml-files/{COUNTRY}/tsmixer.yaml\",\n",
                "    f\"/workspace/hydro-forecasting/experiments/yaml-files/{COUNTRY}/tft.yaml\",\n",
                "]\n",
                "experiment_name = f\"damage-control\"\n",
                "num_runs = 1\n",
                "override_previous_attempts = False"
            ]
        },
        {
            "cell_type": "markdown",
            "id": "fb369289",
            "metadata": {},
            "source": [
                "## Training the models from scratch"
            ]
        },
        {
            "cell_type": "code",
            "execution_count": null,
            "id": "1054c874",
            "metadata": {},
            "outputs": [],
            "source": [
                "train_results = train_model_from_scratch(\n",
                "    gauge_ids=basin_ids,\n",
                "    datamodule_config=datamodule_config,\n",
                "    training_config=training_config,\n",
                "    output_dir=output_dir,\n",
                "    model_types=model_types,\n",
                "    yaml_paths=yaml_paths,\n",
                "    experiment_name=experiment_name,\n",
                "    num_runs=num_runs,\n",
                "    override_previous_attempts=override_previous_attempts,\n",
                ")"
            ]
        },
        {
            "cell_type": "code",
            "execution_count": null,
            "id": "e96de1cc",
            "metadata": {},
            "outputs": [],
            "source": []
        }
    ],
    "metadata": {
        "kernelspec": {
            "display_name": "Python 3",
            "language": "python",
            "name": "python3"
        },
        "language_info": {
            "codemirror_mode": {
                "name": "ipython",
                "version": 3
            },
            "file_extension": ".py",
            "mimetype": "text/x-python",
            "name": "python",
            "nbconvert_exporter": "python",
            "pygments_lexer": "ipython3",
            "version": "3.10.12"
        }
    },
    "nbformat": 4,
    "nbformat_minor": 5
=======
 "cells": [
  {
   "cell_type": "code",
   "execution_count": 1,
   "id": "2f2fc10e",
   "metadata": {},
   "outputs": [],
   "source": [
    "# !jupyter lab build"
   ]
  },
  {
   "cell_type": "code",
   "execution_count": 2,
   "id": "659bed6b",
   "metadata": {},
   "outputs": [],
   "source": [
    "import sys\n",
    "from pathlib import Path\n",
    "\n",
    "# Add src directory to Python path\n",
    "project_root = Path.cwd().parent.parent\n",
    "src_path = project_root / \"src\"\n",
    "if str(src_path) not in sys.path:\n",
    "    sys.path.insert(0, str(src_path))\n",
    "    print(f\"Added {src_path} to Python path\")\n",
    "\n",
    "import logging\n",
    "\n",
    "logging.disable(logging.CRITICAL)"
   ]
  },
  {
   "cell_type": "code",
   "execution_count": 3,
   "id": "f65efe2c",
   "metadata": {},
   "outputs": [
    {
     "name": "stderr",
     "output_type": "stream",
     "text": [
      "/usr/local/lib/python3.10/dist-packages/torchvision/io/image.py:13: UserWarning: Failed to load image Python extension: '/usr/local/lib/python3.10/dist-packages/torchvision/image.so: undefined symbol: _ZN3c1017RegisterOperatorsD1Ev'If you don't plan on using image functionality from `torchvision.io`, you can ignore this warning. Otherwise, there might be something wrong with your environment. Did you have `libjpeg` or `libpng` installed before building `torchvision` from source?\n",
      "  warn(\n"
     ]
    }
   ],
   "source": [
    "import pandas as pd\n",
    "import torch\n",
    "from sklearn.pipeline import Pipeline\n",
    "\n",
    "from hydro_forecasting.experiment_utils.train_model_from_scratch import train_model_from_scratch\n",
    "from hydro_forecasting.preprocessing.grouped import GroupedPipeline\n",
    "from hydro_forecasting.preprocessing.normalize import NormalizeTransformer\n",
    "from hydro_forecasting.preprocessing.standard_scale import StandardScaleTransformer\n"
   ]
  },
  {
   "cell_type": "markdown",
   "id": "5e7c3393",
   "metadata": {},
   "source": [
    "---"
   ]
  },
  {
   "cell_type": "markdown",
   "id": "dab68b34",
   "metadata": {},
   "source": [
    "## Experiment constants"
   ]
  },
  {
   "cell_type": "code",
   "execution_count": 4,
   "id": "7a6885fe",
   "metadata": {},
   "outputs": [],
   "source": [
    "REGIONS = [\n",
    "    \"CL\",\n",
    "    \"CH\",\n",
    "    \"USA\",\n",
    "    \"camelsaus\",\n",
    "    \"camelsgb\",\n",
    "    \"camelsbr\",\n",
    "    \"hysets\",\n",
    "    \"lamah\",\n",
    "]\n",
    "\n",
    "COUNTRY = \"tajikistan\""
   ]
  },
  {
   "cell_type": "markdown",
   "id": "2533b81f",
   "metadata": {},
   "source": [
    "## Loading the data (as gauge_ids)"
   ]
  },
  {
   "cell_type": "code",
   "execution_count": 5,
   "id": "ed0ce646",
   "metadata": {},
   "outputs": [
    {
     "name": "stdout",
     "output_type": "stream",
     "text": [
      "Found 2929 basins in clusters [2, 7]\n"
     ]
    }
   ],
   "source": [
    "def load_basin_ids(cluster_list):\n",
    "    \"\"\"\n",
    "    Returns the gauge IDs of basins that belong to the specified clusters.\n",
    "\n",
    "    Args:\n",
    "        cluster_df: DataFrame with gauge_id and cluster columns\n",
    "        cluster_list: List of cluster numbers to filter by\n",
    "\n",
    "    Returns:\n",
    "        List of gauge_ids in the specified clusters\n",
    "    \"\"\"\n",
    "    path_to_clustering_results = \"/workspace/hydro-forecasting/scripts/cluster_basins/clustering_results/cluster_assignments_shifted_refactor.csv\"\n",
    "    cluster_df = pd.read_csv(path_to_clustering_results)\n",
    "\n",
    "    filtered_df = cluster_df[cluster_df[\"cluster\"].isin(cluster_list)]\n",
    "\n",
    "    basin_ids = filtered_df[\"gauge_id\"].tolist()\n",
    "\n",
    "    print(f\"Found {len(basin_ids)} basins in clusters {cluster_list}\")\n",
    "\n",
    "    return basin_ids\n",
    "\n",
    "\n",
    "basin_ids = load_basin_ids([2, 7])"
   ]
  },
  {
   "cell_type": "markdown",
   "id": "73f9edf0",
   "metadata": {},
   "source": [
    "## Datamodule Configs"
   ]
  },
  {
   "cell_type": "code",
   "execution_count": 6,
   "id": "c2ea76fb",
   "metadata": {},
   "outputs": [],
   "source": [
    "region_time_series_base_dirs = {\n",
    "    region: f\"/workspace/CaravanifyParquet/{region}/post_processed/timeseries/csv/{region}\" for region in REGIONS\n",
    "}\n",
    "\n",
    "region_static_attributes_base_dirs = {\n",
    "    region: f\"/workspace/CaravanifyParquet/{region}/post_processed/attributes/{region}\" for region in REGIONS\n",
    "}\n",
    "\n",
    "path_to_preprocessing_output_directory = \"/workspace/hydro-forecasting/experiments/similar_catchments/data_cache\""
   ]
  },
  {
   "cell_type": "code",
   "execution_count": 7,
   "id": "f14911d3",
   "metadata": {},
   "outputs": [],
   "source": [
    "forcing_features = [\n",
    "    \"snow_depth_water_equivalent_mean\",\n",
    "    \"surface_net_solar_radiation_mean\",\n",
    "    \"surface_net_thermal_radiation_mean\",\n",
    "    \"potential_evaporation_sum_ERA5_LAND\",\n",
    "    \"potential_evaporation_sum_FAO_PENMAN_MONTEITH\",\n",
    "    \"temperature_2m_mean\",\n",
    "    \"temperature_2m_min\",\n",
    "    \"temperature_2m_max\",\n",
    "    \"total_precipitation_sum\",\n",
    "]\n",
    "\n",
    "static_features = [\n",
    "    \"p_mean\",\n",
    "    \"area\",\n",
    "    \"ele_mt_sav\",\n",
    "    \"high_prec_dur\",\n",
    "    \"frac_snow\",\n",
    "    \"high_prec_freq\",\n",
    "    \"slp_dg_sav\",\n",
    "    \"cly_pc_sav\",\n",
    "    \"aridity_ERA5_LAND\",\n",
    "    \"aridity_FAO_PM\",\n",
    "]\n",
    "\n",
    "target = \"streamflow\""
   ]
  },
  {
   "cell_type": "code",
   "execution_count": 8,
   "id": "962da35a",
   "metadata": {},
   "outputs": [],
   "source": [
    "feature_pipeline = GroupedPipeline(\n",
    "    Pipeline([(\"scaler\", StandardScaleTransformer()), (\"normalizer\", NormalizeTransformer())]),\n",
    "    columns=forcing_features,\n",
    "    group_identifier=\"gauge_id\",\n",
    ")\n",
    "\n",
    "target_pipeline = GroupedPipeline(\n",
    "    Pipeline([(\"scaler\", StandardScaleTransformer()), (\"normalizer\", NormalizeTransformer())]),\n",
    "    columns=[\"streamflow\"],\n",
    "    group_identifier=\"gauge_id\",\n",
    ")\n",
    "\n",
    "static_pipeline = Pipeline([(\"scaler\", StandardScaleTransformer())])\n",
    "\n",
    "preprocessing_config = {\n",
    "    \"features\": {\"pipeline\": feature_pipeline},\n",
    "    \"target\": {\"pipeline\": target_pipeline},\n",
    "    \"static_features\": {\"pipeline\": static_pipeline, \"columns\": static_features},\n",
    "}"
   ]
  },
  {
   "cell_type": "code",
   "execution_count": 9,
   "id": "cd0f0b66",
   "metadata": {},
   "outputs": [],
   "source": [
    "datamodule_config = {\n",
    "    \"region_time_series_base_dirs\": region_time_series_base_dirs,\n",
    "    \"region_static_attributes_base_dirs\": region_static_attributes_base_dirs,\n",
    "    \"path_to_preprocessing_output_directory\": path_to_preprocessing_output_directory,\n",
    "    \"group_identifier\": \"gauge_id\",\n",
    "    \"batch_size\": 2048,\n",
    "    \"forcing_features\": forcing_features,\n",
    "    \"static_features\": static_features,\n",
    "    \"target\": target,\n",
    "    \"num_workers\": 12,\n",
    "    \"min_train_years\": 10,\n",
    "    \"train_prop\": 0.5,\n",
    "    \"val_prop\": 0.25,\n",
    "    \"test_prop\": 0.25,\n",
    "    \"max_imputation_gap_size\": 5,\n",
    "    \"chunk_size\": 1500,\n",
    "    \"validation_chunk_size\": 4000,\n",
    "    \"is_autoregressive\": True,\n",
    "    \"preprocessing_configs\": preprocessing_config,\n",
    "}"
   ]
  },
  {
   "cell_type": "markdown",
   "id": "158363b3",
   "metadata": {},
   "source": [
    "## Training Configs"
   ]
  },
  {
   "cell_type": "code",
   "execution_count": 10,
   "id": "9709710c",
   "metadata": {},
   "outputs": [],
   "source": [
    "training_config = {\n",
    "    \"max_epochs\": 300,\n",
    "    \"accelerator\": \"cuda\" if torch.cuda.is_available() else \"cpu\",\n",
    "    \"devices\": 1,\n",
    "    \"early_stopping_patience\": 15,\n",
    "    \"reload_dataloaders_every_n_epochs\": 1,\n",
    "}"
   ]
  },
  {
   "cell_type": "markdown",
   "id": "38258592",
   "metadata": {},
   "source": [
    "## Remaining Configs"
   ]
  },
  {
   "cell_type": "code",
   "execution_count": null,
   "id": "2274e894",
   "metadata": {},
   "outputs": [],
   "source": [
    "output_dir = \"/workspace/hydro-forecasting/experiments/similar_catchments\"\n",
    "model_types = [\"tsmixer\"]\n",
    "\n",
    "yaml_paths = [\n",
    "    # f\"/workspace/hydro-forecasting/experiments/yaml-files/{COUNTRY}/tide.yaml\",\n",
    "    # f\"/workspace/hydro-forecasting/experiments/yaml-files/{COUNTRY}/ealstm.yaml\",\n",
    "    f\"/workspace/hydro-forecasting/experiments/yaml-files/{COUNTRY}/tsmixer.yaml\",\n",
    "    # f\"/workspace/hydro-forecasting/experiments/yaml-files/{COUNTRY}/tft.yaml\",\n",
    "]\n",
    "experiment_name = f\"similar-catchments_{COUNTRY}\"\n",
    "num_runs = 1\n",
    "override_previous_attempts = False"
   ]
  },
  {
   "cell_type": "markdown",
   "id": "fb369289",
   "metadata": {},
   "source": [
    "## Training the models from scratch"
   ]
  },
  {
   "cell_type": "code",
   "execution_count": 12,
   "id": "1054c874",
   "metadata": {},
   "outputs": [
    {
     "name": "stdout",
     "output_type": "stream",
     "text": [
      "The following parameters were not found in the YAML file and will use defaults:\n",
      "  - future_forcing_projection_size (model-specific)\n",
      "  - past_feature_projection_size (model-specific)\n",
      "  - scheduler_factor (model-specific)\n",
      "  - scheduler_patience (model-specific)\n"
     ]
    },
    {
     "data": {
      "application/vnd.jupyter.widget-view+json": {
       "model_id": "4648703594d34d84ad035ba1d16b2ea9",
       "version_major": 2,
       "version_minor": 0
      },
      "text/plain": [
       "Sanity Checking: |          | 0/? [00:00<?, ?it/s]"
      ]
     },
     "metadata": {},
     "output_type": "display_data"
    },
    {
     "name": "stderr",
     "output_type": "stream",
     "text": [
      "/usr/local/lib/python3.10/dist-packages/pytorch_lightning/trainer/connectors/data_connector.py:432: The combination of `DataLoader(`pin_memory=True`, `persistent_workers=True`) and `Trainer(reload_dataloaders_every_n_epochs > 0)` can lead to instability due to limitations in PyTorch (https://github.com/pytorch/pytorch/issues/91252). We recommend setting `pin_memory=False` in this case.\n"
     ]
    },
    {
     "data": {
      "application/vnd.jupyter.widget-view+json": {
       "model_id": "bb4de7cee639433a9af435802220c8d4",
       "version_major": 2,
       "version_minor": 0
      },
      "text/plain": [
       "Training: |          | 0/? [00:00<?, ?it/s]"
      ]
     },
     "metadata": {},
     "output_type": "display_data"
    },
    {
     "data": {
      "application/vnd.jupyter.widget-view+json": {
       "model_id": "1c2df41e796b41bcb5b6b202685ec572",
       "version_major": 2,
       "version_minor": 0
      },
      "text/plain": [
       "Validation: |          | 0/? [00:00<?, ?it/s]"
      ]
     },
     "metadata": {},
     "output_type": "display_data"
    },
    {
     "data": {
      "application/vnd.jupyter.widget-view+json": {
       "model_id": "1ec48518d01245cca0c754c87c0b926b",
       "version_major": 2,
       "version_minor": 0
      },
      "text/plain": [
       "Validation: |          | 0/? [00:00<?, ?it/s]"
      ]
     },
     "metadata": {},
     "output_type": "display_data"
    },
    {
     "data": {
      "application/vnd.jupyter.widget-view+json": {
       "model_id": "cda2732dd8c94656ab2c93c1413d1bac",
       "version_major": 2,
       "version_minor": 0
      },
      "text/plain": [
       "Validation: |          | 0/? [00:00<?, ?it/s]"
      ]
     },
     "metadata": {},
     "output_type": "display_data"
    },
    {
     "data": {
      "application/vnd.jupyter.widget-view+json": {
       "model_id": "141da2d720074616a0da6737312c7af9",
       "version_major": 2,
       "version_minor": 0
      },
      "text/plain": [
       "Validation: |          | 0/? [00:00<?, ?it/s]"
      ]
     },
     "metadata": {},
     "output_type": "display_data"
    },
    {
     "data": {
      "application/vnd.jupyter.widget-view+json": {
       "model_id": "a09f87529754436a8d6ffd89938c6b94",
       "version_major": 2,
       "version_minor": 0
      },
      "text/plain": [
       "Validation: |          | 0/? [00:00<?, ?it/s]"
      ]
     },
     "metadata": {},
     "output_type": "display_data"
    },
    {
     "data": {
      "application/vnd.jupyter.widget-view+json": {
       "model_id": "283122fe58f6455db24bdb88f395d137",
       "version_major": 2,
       "version_minor": 0
      },
      "text/plain": [
       "Validation: |          | 0/? [00:00<?, ?it/s]"
      ]
     },
     "metadata": {},
     "output_type": "display_data"
    },
    {
     "data": {
      "application/vnd.jupyter.widget-view+json": {
       "model_id": "f759357a7a0a4cf891f2348614a31bd8",
       "version_major": 2,
       "version_minor": 0
      },
      "text/plain": [
       "Validation: |          | 0/? [00:00<?, ?it/s]"
      ]
     },
     "metadata": {},
     "output_type": "display_data"
    },
    {
     "data": {
      "application/vnd.jupyter.widget-view+json": {
       "model_id": "167e4df2e6684209b23ab394459e0e2d",
       "version_major": 2,
       "version_minor": 0
      },
      "text/plain": [
       "Validation: |          | 0/? [00:00<?, ?it/s]"
      ]
     },
     "metadata": {},
     "output_type": "display_data"
    },
    {
     "data": {
      "application/vnd.jupyter.widget-view+json": {
       "model_id": "78261ac0a2f24488813d2cd5cd27a730",
       "version_major": 2,
       "version_minor": 0
      },
      "text/plain": [
       "Validation: |          | 0/? [00:00<?, ?it/s]"
      ]
     },
     "metadata": {},
     "output_type": "display_data"
    },
    {
     "data": {
      "application/vnd.jupyter.widget-view+json": {
       "model_id": "ea1010fea8694b73b26fba494142cad0",
       "version_major": 2,
       "version_minor": 0
      },
      "text/plain": [
       "Validation: |          | 0/? [00:00<?, ?it/s]"
      ]
     },
     "metadata": {},
     "output_type": "display_data"
    },
    {
     "data": {
      "application/vnd.jupyter.widget-view+json": {
       "model_id": "b16e39ad564347f7860d8eac0cf96179",
       "version_major": 2,
       "version_minor": 0
      },
      "text/plain": [
       "Validation: |          | 0/? [00:00<?, ?it/s]"
      ]
     },
     "metadata": {},
     "output_type": "display_data"
    },
    {
     "data": {
      "application/vnd.jupyter.widget-view+json": {
       "model_id": "31c20d11125e42b08b2144055a5aaa6e",
       "version_major": 2,
       "version_minor": 0
      },
      "text/plain": [
       "Validation: |          | 0/? [00:00<?, ?it/s]"
      ]
     },
     "metadata": {},
     "output_type": "display_data"
    },
    {
     "data": {
      "application/vnd.jupyter.widget-view+json": {
       "model_id": "c37420a0aa0b4de185df9163fab6a854",
       "version_major": 2,
       "version_minor": 0
      },
      "text/plain": [
       "Validation: |          | 0/? [00:00<?, ?it/s]"
      ]
     },
     "metadata": {},
     "output_type": "display_data"
    },
    {
     "data": {
      "application/vnd.jupyter.widget-view+json": {
       "model_id": "15006acca9b54ab2a2d3d2ed00e2e3b1",
       "version_major": 2,
       "version_minor": 0
      },
      "text/plain": [
       "Validation: |          | 0/? [00:00<?, ?it/s]"
      ]
     },
     "metadata": {},
     "output_type": "display_data"
    },
    {
     "data": {
      "application/vnd.jupyter.widget-view+json": {
       "model_id": "fcdf36aafd6c401a858a05d3445c8a7d",
       "version_major": 2,
       "version_minor": 0
      },
      "text/plain": [
       "Validation: |          | 0/? [00:00<?, ?it/s]"
      ]
     },
     "metadata": {},
     "output_type": "display_data"
    },
    {
     "data": {
      "application/vnd.jupyter.widget-view+json": {
       "model_id": "565d74ca35c84f30a8d7285f160db71e",
       "version_major": 2,
       "version_minor": 0
      },
      "text/plain": [
       "Validation: |          | 0/? [00:00<?, ?it/s]"
      ]
     },
     "metadata": {},
     "output_type": "display_data"
    },
    {
     "data": {
      "application/vnd.jupyter.widget-view+json": {
       "model_id": "96cb91eb7ce446538c98421b5191f858",
       "version_major": 2,
       "version_minor": 0
      },
      "text/plain": [
       "Validation: |          | 0/? [00:00<?, ?it/s]"
      ]
     },
     "metadata": {},
     "output_type": "display_data"
    },
    {
     "data": {
      "application/vnd.jupyter.widget-view+json": {
       "model_id": "f8daa9b92a0c43b597400fd4c4085748",
       "version_major": 2,
       "version_minor": 0
      },
      "text/plain": [
       "Validation: |          | 0/? [00:00<?, ?it/s]"
      ]
     },
     "metadata": {},
     "output_type": "display_data"
    },
    {
     "data": {
      "application/vnd.jupyter.widget-view+json": {
       "model_id": "4e0a0e9f6665421dbe3ef5615bc034d7",
       "version_major": 2,
       "version_minor": 0
      },
      "text/plain": [
       "Validation: |          | 0/? [00:00<?, ?it/s]"
      ]
     },
     "metadata": {},
     "output_type": "display_data"
    },
    {
     "data": {
      "application/vnd.jupyter.widget-view+json": {
       "model_id": "d85f6178eb344a8a91c425bfdb9e7864",
       "version_major": 2,
       "version_minor": 0
      },
      "text/plain": [
       "Validation: |          | 0/? [00:00<?, ?it/s]"
      ]
     },
     "metadata": {},
     "output_type": "display_data"
    },
    {
     "data": {
      "application/vnd.jupyter.widget-view+json": {
       "model_id": "f8fc93d3e61547c792e27f6fe3352be0",
       "version_major": 2,
       "version_minor": 0
      },
      "text/plain": [
       "Validation: |          | 0/? [00:00<?, ?it/s]"
      ]
     },
     "metadata": {},
     "output_type": "display_data"
    },
    {
     "data": {
      "application/vnd.jupyter.widget-view+json": {
       "model_id": "627f61429f574fd086103adeebf75e50",
       "version_major": 2,
       "version_minor": 0
      },
      "text/plain": [
       "Validation: |          | 0/? [00:00<?, ?it/s]"
      ]
     },
     "metadata": {},
     "output_type": "display_data"
    },
    {
     "data": {
      "application/vnd.jupyter.widget-view+json": {
       "model_id": "0747d6d0fa914a5d9c41dcc3e54390b6",
       "version_major": 2,
       "version_minor": 0
      },
      "text/plain": [
       "Validation: |          | 0/? [00:00<?, ?it/s]"
      ]
     },
     "metadata": {},
     "output_type": "display_data"
    },
    {
     "data": {
      "application/vnd.jupyter.widget-view+json": {
       "model_id": "b7c8515c53d54fe995cba9354946918a",
       "version_major": 2,
       "version_minor": 0
      },
      "text/plain": [
       "Validation: |          | 0/? [00:00<?, ?it/s]"
      ]
     },
     "metadata": {},
     "output_type": "display_data"
    },
    {
     "data": {
      "application/vnd.jupyter.widget-view+json": {
       "model_id": "da39189dbf9b42f6b09ccb50cdf725ab",
       "version_major": 2,
       "version_minor": 0
      },
      "text/plain": [
       "Validation: |          | 0/? [00:00<?, ?it/s]"
      ]
     },
     "metadata": {},
     "output_type": "display_data"
    },
    {
     "data": {
      "application/vnd.jupyter.widget-view+json": {
       "model_id": "2942b0a59fa14b6cafdd18daf5afc630",
       "version_major": 2,
       "version_minor": 0
      },
      "text/plain": [
       "Validation: |          | 0/? [00:00<?, ?it/s]"
      ]
     },
     "metadata": {},
     "output_type": "display_data"
    },
    {
     "data": {
      "application/vnd.jupyter.widget-view+json": {
       "model_id": "d077b83baf8e4b13900aab795969beb9",
       "version_major": 2,
       "version_minor": 0
      },
      "text/plain": [
       "Validation: |          | 0/? [00:00<?, ?it/s]"
      ]
     },
     "metadata": {},
     "output_type": "display_data"
    },
    {
     "data": {
      "application/vnd.jupyter.widget-view+json": {
       "model_id": "5abd85a327744d769a7a5a4a89438b60",
       "version_major": 2,
       "version_minor": 0
      },
      "text/plain": [
       "Validation: |          | 0/? [00:00<?, ?it/s]"
      ]
     },
     "metadata": {},
     "output_type": "display_data"
    },
    {
     "data": {
      "application/vnd.jupyter.widget-view+json": {
       "model_id": "2cc245abf784443797bf967ddee1daa6",
       "version_major": 2,
       "version_minor": 0
      },
      "text/plain": [
       "Validation: |          | 0/? [00:00<?, ?it/s]"
      ]
     },
     "metadata": {},
     "output_type": "display_data"
    },
    {
     "data": {
      "application/vnd.jupyter.widget-view+json": {
       "model_id": "f59f2af2b89546c4af7aee5ce5fa0a30",
       "version_major": 2,
       "version_minor": 0
      },
      "text/plain": [
       "Validation: |          | 0/? [00:00<?, ?it/s]"
      ]
     },
     "metadata": {},
     "output_type": "display_data"
    },
    {
     "data": {
      "application/vnd.jupyter.widget-view+json": {
       "model_id": "61adcc78dd2148368c67a4e5739cb423",
       "version_major": 2,
       "version_minor": 0
      },
      "text/plain": [
       "Validation: |          | 0/? [00:00<?, ?it/s]"
      ]
     },
     "metadata": {},
     "output_type": "display_data"
    },
    {
     "data": {
      "application/vnd.jupyter.widget-view+json": {
       "model_id": "58106b315add4f1aaaf3de8ab139dc29",
       "version_major": 2,
       "version_minor": 0
      },
      "text/plain": [
       "Validation: |          | 0/? [00:00<?, ?it/s]"
      ]
     },
     "metadata": {},
     "output_type": "display_data"
    },
    {
     "data": {
      "application/vnd.jupyter.widget-view+json": {
       "model_id": "db319d6817ab430187c04d40aa75ef4b",
       "version_major": 2,
       "version_minor": 0
      },
      "text/plain": [
       "Validation: |          | 0/? [00:00<?, ?it/s]"
      ]
     },
     "metadata": {},
     "output_type": "display_data"
    },
    {
     "data": {
      "application/vnd.jupyter.widget-view+json": {
       "model_id": "c21aeac63c5941e4884d91c2671ab21c",
       "version_major": 2,
       "version_minor": 0
      },
      "text/plain": [
       "Validation: |          | 0/? [00:00<?, ?it/s]"
      ]
     },
     "metadata": {},
     "output_type": "display_data"
    },
    {
     "data": {
      "application/vnd.jupyter.widget-view+json": {
       "model_id": "3ec099cfcd854b5db13329d812fe4b58",
       "version_major": 2,
       "version_minor": 0
      },
      "text/plain": [
       "Validation: |          | 0/? [00:00<?, ?it/s]"
      ]
     },
     "metadata": {},
     "output_type": "display_data"
    },
    {
     "data": {
      "application/vnd.jupyter.widget-view+json": {
       "model_id": "122c2e3b8e3e4e14b4261a8c8af901b6",
       "version_major": 2,
       "version_minor": 0
      },
      "text/plain": [
       "Validation: |          | 0/? [00:00<?, ?it/s]"
      ]
     },
     "metadata": {},
     "output_type": "display_data"
    },
    {
     "data": {
      "application/vnd.jupyter.widget-view+json": {
       "model_id": "c64fcae44743456e856743bebaf13b90",
       "version_major": 2,
       "version_minor": 0
      },
      "text/plain": [
       "Validation: |          | 0/? [00:00<?, ?it/s]"
      ]
     },
     "metadata": {},
     "output_type": "display_data"
    },
    {
     "data": {
      "application/vnd.jupyter.widget-view+json": {
       "model_id": "b8ad4088bf904f02b5132de47ba01c8d",
       "version_major": 2,
       "version_minor": 0
      },
      "text/plain": [
       "Validation: |          | 0/? [00:00<?, ?it/s]"
      ]
     },
     "metadata": {},
     "output_type": "display_data"
    },
    {
     "data": {
      "application/vnd.jupyter.widget-view+json": {
       "model_id": "8a7cf20fc48045a4a84234d75ee5279c",
       "version_major": 2,
       "version_minor": 0
      },
      "text/plain": [
       "Validation: |          | 0/? [00:00<?, ?it/s]"
      ]
     },
     "metadata": {},
     "output_type": "display_data"
    },
    {
     "data": {
      "application/vnd.jupyter.widget-view+json": {
       "model_id": "ac300d87c736408ca7860ac9ecb32c9c",
       "version_major": 2,
       "version_minor": 0
      },
      "text/plain": [
       "Validation: |          | 0/? [00:00<?, ?it/s]"
      ]
     },
     "metadata": {},
     "output_type": "display_data"
    },
    {
     "data": {
      "application/vnd.jupyter.widget-view+json": {
       "model_id": "5c8db71c9cf248f6a3c4440dfc8d7353",
       "version_major": 2,
       "version_minor": 0
      },
      "text/plain": [
       "Validation: |          | 0/? [00:00<?, ?it/s]"
      ]
     },
     "metadata": {},
     "output_type": "display_data"
    },
    {
     "data": {
      "application/vnd.jupyter.widget-view+json": {
       "model_id": "9d1cf5f8fac647e1a26678781928ac82",
       "version_major": 2,
       "version_minor": 0
      },
      "text/plain": [
       "Validation: |          | 0/? [00:00<?, ?it/s]"
      ]
     },
     "metadata": {},
     "output_type": "display_data"
    },
    {
     "data": {
      "application/vnd.jupyter.widget-view+json": {
       "model_id": "c9c275aedac041b1ab82097b723ba341",
       "version_major": 2,
       "version_minor": 0
      },
      "text/plain": [
       "Validation: |          | 0/? [00:00<?, ?it/s]"
      ]
     },
     "metadata": {},
     "output_type": "display_data"
    },
    {
     "data": {
      "application/vnd.jupyter.widget-view+json": {
       "model_id": "eee82c7e87ec4e068378a17fb9eac043",
       "version_major": 2,
       "version_minor": 0
      },
      "text/plain": [
       "Validation: |          | 0/? [00:00<?, ?it/s]"
      ]
     },
     "metadata": {},
     "output_type": "display_data"
    },
    {
     "data": {
      "application/vnd.jupyter.widget-view+json": {
       "model_id": "ab0f5d5a966d4538a1c60e118cf8376b",
       "version_major": 2,
       "version_minor": 0
      },
      "text/plain": [
       "Validation: |          | 0/? [00:00<?, ?it/s]"
      ]
     },
     "metadata": {},
     "output_type": "display_data"
    },
    {
     "data": {
      "application/vnd.jupyter.widget-view+json": {
       "model_id": "05f0cbb710fa4c2b846f74b5a30f9397",
       "version_major": 2,
       "version_minor": 0
      },
      "text/plain": [
       "Validation: |          | 0/? [00:00<?, ?it/s]"
      ]
     },
     "metadata": {},
     "output_type": "display_data"
    },
    {
     "data": {
      "application/vnd.jupyter.widget-view+json": {
       "model_id": "99134a7362b34c32b2f19399e7619be0",
       "version_major": 2,
       "version_minor": 0
      },
      "text/plain": [
       "Validation: |          | 0/? [00:00<?, ?it/s]"
      ]
     },
     "metadata": {},
     "output_type": "display_data"
    },
    {
     "data": {
      "application/vnd.jupyter.widget-view+json": {
       "model_id": "f11d78cf139d42b4a89c0920063332a2",
       "version_major": 2,
       "version_minor": 0
      },
      "text/plain": [
       "Validation: |          | 0/? [00:00<?, ?it/s]"
      ]
     },
     "metadata": {},
     "output_type": "display_data"
    },
    {
     "data": {
      "application/vnd.jupyter.widget-view+json": {
       "model_id": "f59b608618fe42c49f7fe3064e0c7dca",
       "version_major": 2,
       "version_minor": 0
      },
      "text/plain": [
       "Validation: |          | 0/? [00:00<?, ?it/s]"
      ]
     },
     "metadata": {},
     "output_type": "display_data"
    },
    {
     "data": {
      "application/vnd.jupyter.widget-view+json": {
       "model_id": "43592153bc5f48139acf6d6b01a889b8",
       "version_major": 2,
       "version_minor": 0
      },
      "text/plain": [
       "Validation: |          | 0/? [00:00<?, ?it/s]"
      ]
     },
     "metadata": {},
     "output_type": "display_data"
    },
    {
     "data": {
      "application/vnd.jupyter.widget-view+json": {
       "model_id": "489481c9a0ec4b77b4dcf7aa2d3679fc",
       "version_major": 2,
       "version_minor": 0
      },
      "text/plain": [
       "Validation: |          | 0/? [00:00<?, ?it/s]"
      ]
     },
     "metadata": {},
     "output_type": "display_data"
    },
    {
     "data": {
      "application/vnd.jupyter.widget-view+json": {
       "model_id": "e939fec44df641c297c5556fdaae8c90",
       "version_major": 2,
       "version_minor": 0
      },
      "text/plain": [
       "Validation: |          | 0/? [00:00<?, ?it/s]"
      ]
     },
     "metadata": {},
     "output_type": "display_data"
    },
    {
     "data": {
      "application/vnd.jupyter.widget-view+json": {
       "model_id": "59311502c8844c15ba2bbb1e8cc6a4d7",
       "version_major": 2,
       "version_minor": 0
      },
      "text/plain": [
       "Validation: |          | 0/? [00:00<?, ?it/s]"
      ]
     },
     "metadata": {},
     "output_type": "display_data"
    },
    {
     "data": {
      "application/vnd.jupyter.widget-view+json": {
       "model_id": "9cf86db4287e437bb6a142523f95a80e",
       "version_major": 2,
       "version_minor": 0
      },
      "text/plain": [
       "Validation: |          | 0/? [00:00<?, ?it/s]"
      ]
     },
     "metadata": {},
     "output_type": "display_data"
    },
    {
     "data": {
      "application/vnd.jupyter.widget-view+json": {
       "model_id": "851c75e78c094cdbb1b4ca829a482302",
       "version_major": 2,
       "version_minor": 0
      },
      "text/plain": [
       "Validation: |          | 0/? [00:00<?, ?it/s]"
      ]
     },
     "metadata": {},
     "output_type": "display_data"
    },
    {
     "data": {
      "application/vnd.jupyter.widget-view+json": {
       "model_id": "7ab8371ae8a14495bf3e4914e01c29e7",
       "version_major": 2,
       "version_minor": 0
      },
      "text/plain": [
       "Validation: |          | 0/? [00:00<?, ?it/s]"
      ]
     },
     "metadata": {},
     "output_type": "display_data"
    },
    {
     "data": {
      "application/vnd.jupyter.widget-view+json": {
       "model_id": "3d2e8d02e22446989feb61d647378b1f",
       "version_major": 2,
       "version_minor": 0
      },
      "text/plain": [
       "Validation: |          | 0/? [00:00<?, ?it/s]"
      ]
     },
     "metadata": {},
     "output_type": "display_data"
    },
    {
     "data": {
      "application/vnd.jupyter.widget-view+json": {
       "model_id": "e326fc5bb45a44a59d8c41f79719f77d",
       "version_major": 2,
       "version_minor": 0
      },
      "text/plain": [
       "Validation: |          | 0/? [00:00<?, ?it/s]"
      ]
     },
     "metadata": {},
     "output_type": "display_data"
    },
    {
     "data": {
      "application/vnd.jupyter.widget-view+json": {
       "model_id": "595d79ea33cb48649e5f6bde32bf1301",
       "version_major": 2,
       "version_minor": 0
      },
      "text/plain": [
       "Validation: |          | 0/? [00:00<?, ?it/s]"
      ]
     },
     "metadata": {},
     "output_type": "display_data"
    },
    {
     "data": {
      "application/vnd.jupyter.widget-view+json": {
       "model_id": "e03be9f2fff241caa8fa7eadc549904d",
       "version_major": 2,
       "version_minor": 0
      },
      "text/plain": [
       "Validation: |          | 0/? [00:00<?, ?it/s]"
      ]
     },
     "metadata": {},
     "output_type": "display_data"
    },
    {
     "data": {
      "application/vnd.jupyter.widget-view+json": {
       "model_id": "8a2d4414ecfb48198ca3a2c59f86ade8",
       "version_major": 2,
       "version_minor": 0
      },
      "text/plain": [
       "Validation: |          | 0/? [00:00<?, ?it/s]"
      ]
     },
     "metadata": {},
     "output_type": "display_data"
    },
    {
     "data": {
      "application/vnd.jupyter.widget-view+json": {
       "model_id": "8c61e61544c547668ca214191a4fd004",
       "version_major": 2,
       "version_minor": 0
      },
      "text/plain": [
       "Validation: |          | 0/? [00:00<?, ?it/s]"
      ]
     },
     "metadata": {},
     "output_type": "display_data"
    },
    {
     "data": {
      "application/vnd.jupyter.widget-view+json": {
       "model_id": "355d9fe343054b468bae584e9d92ea13",
       "version_major": 2,
       "version_minor": 0
      },
      "text/plain": [
       "Validation: |          | 0/? [00:00<?, ?it/s]"
      ]
     },
     "metadata": {},
     "output_type": "display_data"
    },
    {
     "data": {
      "application/vnd.jupyter.widget-view+json": {
       "model_id": "f945927c985848e593057be1e116b27c",
       "version_major": 2,
       "version_minor": 0
      },
      "text/plain": [
       "Validation: |          | 0/? [00:00<?, ?it/s]"
      ]
     },
     "metadata": {},
     "output_type": "display_data"
    },
    {
     "data": {
      "application/vnd.jupyter.widget-view+json": {
       "model_id": "31b3a08e6aed43ccb00ae5f7783372dd",
       "version_major": 2,
       "version_minor": 0
      },
      "text/plain": [
       "Validation: |          | 0/? [00:00<?, ?it/s]"
      ]
     },
     "metadata": {},
     "output_type": "display_data"
    },
    {
     "data": {
      "application/vnd.jupyter.widget-view+json": {
       "model_id": "3af2f55777654c028e76610628066236",
       "version_major": 2,
       "version_minor": 0
      },
      "text/plain": [
       "Validation: |          | 0/? [00:00<?, ?it/s]"
      ]
     },
     "metadata": {},
     "output_type": "display_data"
    }
   ],
   "source": [
    "train_results = train_model_from_scratch(\n",
    "    gauge_ids=basin_ids,\n",
    "    datamodule_config=datamodule_config,\n",
    "    training_config=training_config,\n",
    "    output_dir=output_dir,\n",
    "    model_types=model_types,\n",
    "    yaml_paths=yaml_paths,\n",
    "    experiment_name=experiment_name,\n",
    "    num_runs=num_runs,\n",
    "    override_previous_attempts=override_previous_attempts,\n",
    ")"
   ]
  },
  {
   "cell_type": "code",
   "execution_count": null,
   "id": "e96de1cc",
   "metadata": {},
   "outputs": [],
   "source": []
  }
 ],
 "metadata": {
  "kernelspec": {
   "display_name": "hydro-forecasting",
   "language": "python",
   "name": "python3"
  },
  "language_info": {
   "codemirror_mode": {
    "name": "ipython",
    "version": 3
   },
   "file_extension": ".py",
   "mimetype": "text/x-python",
   "name": "python",
   "nbconvert_exporter": "python",
   "pygments_lexer": "ipython3",
   "version": "3.12.8"
  }
 },
 "nbformat": 4,
 "nbformat_minor": 5
>>>>>>> 62798156
}<|MERGE_RESOLUTION|>--- conflicted
+++ resolved
@@ -1,9 +1,8 @@
 {
-<<<<<<< HEAD
     "cells": [
         {
             "cell_type": "code",
-            "execution_count": null,
+            "execution_count": 1,
             "id": "2f2fc10e",
             "metadata": {},
             "outputs": [],
@@ -13,7 +12,7 @@
         },
         {
             "cell_type": "code",
-            "execution_count": null,
+            "execution_count": 2,
             "id": "659bed6b",
             "metadata": {},
             "outputs": [],
@@ -35,10 +34,19 @@
         },
         {
             "cell_type": "code",
-            "execution_count": null,
+            "execution_count": 3,
             "id": "f65efe2c",
             "metadata": {},
-            "outputs": [],
+            "outputs": [
+                {
+                    "name": "stderr",
+                    "output_type": "stream",
+                    "text": [
+                        "/usr/local/lib/python3.10/dist-packages/torchvision/io/image.py:13: UserWarning: Failed to load image Python extension: '/usr/local/lib/python3.10/dist-packages/torchvision/image.so: undefined symbol: _ZN3c1017RegisterOperatorsD1Ev'If you don't plan on using image functionality from `torchvision.io`, you can ignore this warning. Otherwise, there might be something wrong with your environment. Did you have `libjpeg` or `libpng` installed before building `torchvision` from source?\n",
+                        "  warn(\n"
+                    ]
+                }
+            ],
             "source": [
                 "import pandas as pd\n",
                 "import torch\n",
@@ -68,7 +76,7 @@
         },
         {
             "cell_type": "code",
-            "execution_count": null,
+            "execution_count": 4,
             "id": "7a6885fe",
             "metadata": {},
             "outputs": [],
@@ -97,10 +105,18 @@
         },
         {
             "cell_type": "code",
-            "execution_count": null,
+            "execution_count": 5,
             "id": "ed0ce646",
             "metadata": {},
-            "outputs": [],
+            "outputs": [
+                {
+                    "name": "stdout",
+                    "output_type": "stream",
+                    "text": [
+                        "Found 2929 basins in clusters [2, 7]\n"
+                    ]
+                }
+            ],
             "source": [
                 "def load_basin_ids(cluster_list):\n",
                 "    \"\"\"\n",
@@ -138,7 +154,7 @@
         },
         {
             "cell_type": "code",
-            "execution_count": null,
+            "execution_count": 6,
             "id": "c2ea76fb",
             "metadata": {},
             "outputs": [],
@@ -151,12 +167,12 @@
                 "    region: f\"/workspace/CaravanifyParquet/{region}/post_processed/attributes/{region}\" for region in REGIONS\n",
                 "}\n",
                 "\n",
-                "path_to_preprocessing_output_directory = \"/workspace/hydro-forecasting/experiments/similar_catchments/data_cache/damage-control\""
+                "path_to_preprocessing_output_directory = \"/workspace/hydro-forecasting/experiments/similar_catchments/data_cache\""
             ]
         },
         {
             "cell_type": "code",
-            "execution_count": null,
+            "execution_count": 7,
             "id": "f14911d3",
             "metadata": {},
             "outputs": [],
@@ -191,7 +207,7 @@
         },
         {
             "cell_type": "code",
-            "execution_count": null,
+            "execution_count": 8,
             "id": "962da35a",
             "metadata": {},
             "outputs": [],
@@ -219,7 +235,7 @@
         },
         {
             "cell_type": "code",
-            "execution_count": null,
+            "execution_count": 9,
             "id": "cd0f0b66",
             "metadata": {},
             "outputs": [],
@@ -256,7 +272,7 @@
         },
         {
             "cell_type": "code",
-            "execution_count": null,
+            "execution_count": 10,
             "id": "9709710c",
             "metadata": {},
             "outputs": [],
@@ -286,15 +302,15 @@
             "outputs": [],
             "source": [
                 "output_dir = \"/workspace/hydro-forecasting/experiments/similar_catchments\"\n",
-                "model_types = [\"tide\"] \n",
+                "model_types = [\"tsmixer\"]\n",
                 "\n",
                 "yaml_paths = [\n",
                 "    # f\"/workspace/hydro-forecasting/experiments/yaml-files/{COUNTRY}/tide.yaml\",\n",
                 "    # f\"/workspace/hydro-forecasting/experiments/yaml-files/{COUNTRY}/ealstm.yaml\",\n",
-                "    # f\"/workspace/hydro-forecasting/experiments/yaml-files/{COUNTRY}/tsmixer.yaml\",\n",
-                "    f\"/workspace/hydro-forecasting/experiments/yaml-files/{COUNTRY}/tft.yaml\",\n",
+                "    f\"/workspace/hydro-forecasting/experiments/yaml-files/{COUNTRY}/tsmixer.yaml\",\n",
+                "    # f\"/workspace/hydro-forecasting/experiments/yaml-files/{COUNTRY}/tft.yaml\",\n",
                 "]\n",
-                "experiment_name = f\"damage-control\"\n",
+                "experiment_name = f\"similar-catchments_{COUNTRY}\"\n",
                 "num_runs = 1\n",
                 "override_previous_attempts = False"
             ]
@@ -309,10 +325,981 @@
         },
         {
             "cell_type": "code",
-            "execution_count": null,
+            "execution_count": 12,
             "id": "1054c874",
             "metadata": {},
-            "outputs": [],
+            "outputs": [
+                {
+                    "name": "stdout",
+                    "output_type": "stream",
+                    "text": [
+                        "The following parameters were not found in the YAML file and will use defaults:\n",
+                        "  - future_forcing_projection_size (model-specific)\n",
+                        "  - past_feature_projection_size (model-specific)\n",
+                        "  - scheduler_factor (model-specific)\n",
+                        "  - scheduler_patience (model-specific)\n"
+                    ]
+                },
+                {
+                    "data": {
+                        "application/vnd.jupyter.widget-view+json": {
+                            "model_id": "4648703594d34d84ad035ba1d16b2ea9",
+                            "version_major": 2,
+                            "version_minor": 0
+                        },
+                        "text/plain": [
+                            "Sanity Checking: |          | 0/? [00:00<?, ?it/s]"
+                        ]
+                    },
+                    "metadata": {},
+                    "output_type": "display_data"
+                },
+                {
+                    "name": "stderr",
+                    "output_type": "stream",
+                    "text": [
+                        "/usr/local/lib/python3.10/dist-packages/pytorch_lightning/trainer/connectors/data_connector.py:432: The combination of `DataLoader(`pin_memory=True`, `persistent_workers=True`) and `Trainer(reload_dataloaders_every_n_epochs > 0)` can lead to instability due to limitations in PyTorch (https://github.com/pytorch/pytorch/issues/91252). We recommend setting `pin_memory=False` in this case.\n"
+                    ]
+                },
+                {
+                    "data": {
+                        "application/vnd.jupyter.widget-view+json": {
+                            "model_id": "bb4de7cee639433a9af435802220c8d4",
+                            "version_major": 2,
+                            "version_minor": 0
+                        },
+                        "text/plain": [
+                            "Training: |          | 0/? [00:00<?, ?it/s]"
+                        ]
+                    },
+                    "metadata": {},
+                    "output_type": "display_data"
+                },
+                {
+                    "data": {
+                        "application/vnd.jupyter.widget-view+json": {
+                            "model_id": "1c2df41e796b41bcb5b6b202685ec572",
+                            "version_major": 2,
+                            "version_minor": 0
+                        },
+                        "text/plain": [
+                            "Validation: |          | 0/? [00:00<?, ?it/s]"
+                        ]
+                    },
+                    "metadata": {},
+                    "output_type": "display_data"
+                },
+                {
+                    "data": {
+                        "application/vnd.jupyter.widget-view+json": {
+                            "model_id": "1ec48518d01245cca0c754c87c0b926b",
+                            "version_major": 2,
+                            "version_minor": 0
+                        },
+                        "text/plain": [
+                            "Validation: |          | 0/? [00:00<?, ?it/s]"
+                        ]
+                    },
+                    "metadata": {},
+                    "output_type": "display_data"
+                },
+                {
+                    "data": {
+                        "application/vnd.jupyter.widget-view+json": {
+                            "model_id": "cda2732dd8c94656ab2c93c1413d1bac",
+                            "version_major": 2,
+                            "version_minor": 0
+                        },
+                        "text/plain": [
+                            "Validation: |          | 0/? [00:00<?, ?it/s]"
+                        ]
+                    },
+                    "metadata": {},
+                    "output_type": "display_data"
+                },
+                {
+                    "data": {
+                        "application/vnd.jupyter.widget-view+json": {
+                            "model_id": "141da2d720074616a0da6737312c7af9",
+                            "version_major": 2,
+                            "version_minor": 0
+                        },
+                        "text/plain": [
+                            "Validation: |          | 0/? [00:00<?, ?it/s]"
+                        ]
+                    },
+                    "metadata": {},
+                    "output_type": "display_data"
+                },
+                {
+                    "data": {
+                        "application/vnd.jupyter.widget-view+json": {
+                            "model_id": "a09f87529754436a8d6ffd89938c6b94",
+                            "version_major": 2,
+                            "version_minor": 0
+                        },
+                        "text/plain": [
+                            "Validation: |          | 0/? [00:00<?, ?it/s]"
+                        ]
+                    },
+                    "metadata": {},
+                    "output_type": "display_data"
+                },
+                {
+                    "data": {
+                        "application/vnd.jupyter.widget-view+json": {
+                            "model_id": "283122fe58f6455db24bdb88f395d137",
+                            "version_major": 2,
+                            "version_minor": 0
+                        },
+                        "text/plain": [
+                            "Validation: |          | 0/? [00:00<?, ?it/s]"
+                        ]
+                    },
+                    "metadata": {},
+                    "output_type": "display_data"
+                },
+                {
+                    "data": {
+                        "application/vnd.jupyter.widget-view+json": {
+                            "model_id": "f759357a7a0a4cf891f2348614a31bd8",
+                            "version_major": 2,
+                            "version_minor": 0
+                        },
+                        "text/plain": [
+                            "Validation: |          | 0/? [00:00<?, ?it/s]"
+                        ]
+                    },
+                    "metadata": {},
+                    "output_type": "display_data"
+                },
+                {
+                    "data": {
+                        "application/vnd.jupyter.widget-view+json": {
+                            "model_id": "167e4df2e6684209b23ab394459e0e2d",
+                            "version_major": 2,
+                            "version_minor": 0
+                        },
+                        "text/plain": [
+                            "Validation: |          | 0/? [00:00<?, ?it/s]"
+                        ]
+                    },
+                    "metadata": {},
+                    "output_type": "display_data"
+                },
+                {
+                    "data": {
+                        "application/vnd.jupyter.widget-view+json": {
+                            "model_id": "78261ac0a2f24488813d2cd5cd27a730",
+                            "version_major": 2,
+                            "version_minor": 0
+                        },
+                        "text/plain": [
+                            "Validation: |          | 0/? [00:00<?, ?it/s]"
+                        ]
+                    },
+                    "metadata": {},
+                    "output_type": "display_data"
+                },
+                {
+                    "data": {
+                        "application/vnd.jupyter.widget-view+json": {
+                            "model_id": "ea1010fea8694b73b26fba494142cad0",
+                            "version_major": 2,
+                            "version_minor": 0
+                        },
+                        "text/plain": [
+                            "Validation: |          | 0/? [00:00<?, ?it/s]"
+                        ]
+                    },
+                    "metadata": {},
+                    "output_type": "display_data"
+                },
+                {
+                    "data": {
+                        "application/vnd.jupyter.widget-view+json": {
+                            "model_id": "b16e39ad564347f7860d8eac0cf96179",
+                            "version_major": 2,
+                            "version_minor": 0
+                        },
+                        "text/plain": [
+                            "Validation: |          | 0/? [00:00<?, ?it/s]"
+                        ]
+                    },
+                    "metadata": {},
+                    "output_type": "display_data"
+                },
+                {
+                    "data": {
+                        "application/vnd.jupyter.widget-view+json": {
+                            "model_id": "31c20d11125e42b08b2144055a5aaa6e",
+                            "version_major": 2,
+                            "version_minor": 0
+                        },
+                        "text/plain": [
+                            "Validation: |          | 0/? [00:00<?, ?it/s]"
+                        ]
+                    },
+                    "metadata": {},
+                    "output_type": "display_data"
+                },
+                {
+                    "data": {
+                        "application/vnd.jupyter.widget-view+json": {
+                            "model_id": "c37420a0aa0b4de185df9163fab6a854",
+                            "version_major": 2,
+                            "version_minor": 0
+                        },
+                        "text/plain": [
+                            "Validation: |          | 0/? [00:00<?, ?it/s]"
+                        ]
+                    },
+                    "metadata": {},
+                    "output_type": "display_data"
+                },
+                {
+                    "data": {
+                        "application/vnd.jupyter.widget-view+json": {
+                            "model_id": "15006acca9b54ab2a2d3d2ed00e2e3b1",
+                            "version_major": 2,
+                            "version_minor": 0
+                        },
+                        "text/plain": [
+                            "Validation: |          | 0/? [00:00<?, ?it/s]"
+                        ]
+                    },
+                    "metadata": {},
+                    "output_type": "display_data"
+                },
+                {
+                    "data": {
+                        "application/vnd.jupyter.widget-view+json": {
+                            "model_id": "fcdf36aafd6c401a858a05d3445c8a7d",
+                            "version_major": 2,
+                            "version_minor": 0
+                        },
+                        "text/plain": [
+                            "Validation: |          | 0/? [00:00<?, ?it/s]"
+                        ]
+                    },
+                    "metadata": {},
+                    "output_type": "display_data"
+                },
+                {
+                    "data": {
+                        "application/vnd.jupyter.widget-view+json": {
+                            "model_id": "565d74ca35c84f30a8d7285f160db71e",
+                            "version_major": 2,
+                            "version_minor": 0
+                        },
+                        "text/plain": [
+                            "Validation: |          | 0/? [00:00<?, ?it/s]"
+                        ]
+                    },
+                    "metadata": {},
+                    "output_type": "display_data"
+                },
+                {
+                    "data": {
+                        "application/vnd.jupyter.widget-view+json": {
+                            "model_id": "96cb91eb7ce446538c98421b5191f858",
+                            "version_major": 2,
+                            "version_minor": 0
+                        },
+                        "text/plain": [
+                            "Validation: |          | 0/? [00:00<?, ?it/s]"
+                        ]
+                    },
+                    "metadata": {},
+                    "output_type": "display_data"
+                },
+                {
+                    "data": {
+                        "application/vnd.jupyter.widget-view+json": {
+                            "model_id": "f8daa9b92a0c43b597400fd4c4085748",
+                            "version_major": 2,
+                            "version_minor": 0
+                        },
+                        "text/plain": [
+                            "Validation: |          | 0/? [00:00<?, ?it/s]"
+                        ]
+                    },
+                    "metadata": {},
+                    "output_type": "display_data"
+                },
+                {
+                    "data": {
+                        "application/vnd.jupyter.widget-view+json": {
+                            "model_id": "4e0a0e9f6665421dbe3ef5615bc034d7",
+                            "version_major": 2,
+                            "version_minor": 0
+                        },
+                        "text/plain": [
+                            "Validation: |          | 0/? [00:00<?, ?it/s]"
+                        ]
+                    },
+                    "metadata": {},
+                    "output_type": "display_data"
+                },
+                {
+                    "data": {
+                        "application/vnd.jupyter.widget-view+json": {
+                            "model_id": "d85f6178eb344a8a91c425bfdb9e7864",
+                            "version_major": 2,
+                            "version_minor": 0
+                        },
+                        "text/plain": [
+                            "Validation: |          | 0/? [00:00<?, ?it/s]"
+                        ]
+                    },
+                    "metadata": {},
+                    "output_type": "display_data"
+                },
+                {
+                    "data": {
+                        "application/vnd.jupyter.widget-view+json": {
+                            "model_id": "f8fc93d3e61547c792e27f6fe3352be0",
+                            "version_major": 2,
+                            "version_minor": 0
+                        },
+                        "text/plain": [
+                            "Validation: |          | 0/? [00:00<?, ?it/s]"
+                        ]
+                    },
+                    "metadata": {},
+                    "output_type": "display_data"
+                },
+                {
+                    "data": {
+                        "application/vnd.jupyter.widget-view+json": {
+                            "model_id": "627f61429f574fd086103adeebf75e50",
+                            "version_major": 2,
+                            "version_minor": 0
+                        },
+                        "text/plain": [
+                            "Validation: |          | 0/? [00:00<?, ?it/s]"
+                        ]
+                    },
+                    "metadata": {},
+                    "output_type": "display_data"
+                },
+                {
+                    "data": {
+                        "application/vnd.jupyter.widget-view+json": {
+                            "model_id": "0747d6d0fa914a5d9c41dcc3e54390b6",
+                            "version_major": 2,
+                            "version_minor": 0
+                        },
+                        "text/plain": [
+                            "Validation: |          | 0/? [00:00<?, ?it/s]"
+                        ]
+                    },
+                    "metadata": {},
+                    "output_type": "display_data"
+                },
+                {
+                    "data": {
+                        "application/vnd.jupyter.widget-view+json": {
+                            "model_id": "b7c8515c53d54fe995cba9354946918a",
+                            "version_major": 2,
+                            "version_minor": 0
+                        },
+                        "text/plain": [
+                            "Validation: |          | 0/? [00:00<?, ?it/s]"
+                        ]
+                    },
+                    "metadata": {},
+                    "output_type": "display_data"
+                },
+                {
+                    "data": {
+                        "application/vnd.jupyter.widget-view+json": {
+                            "model_id": "da39189dbf9b42f6b09ccb50cdf725ab",
+                            "version_major": 2,
+                            "version_minor": 0
+                        },
+                        "text/plain": [
+                            "Validation: |          | 0/? [00:00<?, ?it/s]"
+                        ]
+                    },
+                    "metadata": {},
+                    "output_type": "display_data"
+                },
+                {
+                    "data": {
+                        "application/vnd.jupyter.widget-view+json": {
+                            "model_id": "2942b0a59fa14b6cafdd18daf5afc630",
+                            "version_major": 2,
+                            "version_minor": 0
+                        },
+                        "text/plain": [
+                            "Validation: |          | 0/? [00:00<?, ?it/s]"
+                        ]
+                    },
+                    "metadata": {},
+                    "output_type": "display_data"
+                },
+                {
+                    "data": {
+                        "application/vnd.jupyter.widget-view+json": {
+                            "model_id": "d077b83baf8e4b13900aab795969beb9",
+                            "version_major": 2,
+                            "version_minor": 0
+                        },
+                        "text/plain": [
+                            "Validation: |          | 0/? [00:00<?, ?it/s]"
+                        ]
+                    },
+                    "metadata": {},
+                    "output_type": "display_data"
+                },
+                {
+                    "data": {
+                        "application/vnd.jupyter.widget-view+json": {
+                            "model_id": "5abd85a327744d769a7a5a4a89438b60",
+                            "version_major": 2,
+                            "version_minor": 0
+                        },
+                        "text/plain": [
+                            "Validation: |          | 0/? [00:00<?, ?it/s]"
+                        ]
+                    },
+                    "metadata": {},
+                    "output_type": "display_data"
+                },
+                {
+                    "data": {
+                        "application/vnd.jupyter.widget-view+json": {
+                            "model_id": "2cc245abf784443797bf967ddee1daa6",
+                            "version_major": 2,
+                            "version_minor": 0
+                        },
+                        "text/plain": [
+                            "Validation: |          | 0/? [00:00<?, ?it/s]"
+                        ]
+                    },
+                    "metadata": {},
+                    "output_type": "display_data"
+                },
+                {
+                    "data": {
+                        "application/vnd.jupyter.widget-view+json": {
+                            "model_id": "f59f2af2b89546c4af7aee5ce5fa0a30",
+                            "version_major": 2,
+                            "version_minor": 0
+                        },
+                        "text/plain": [
+                            "Validation: |          | 0/? [00:00<?, ?it/s]"
+                        ]
+                    },
+                    "metadata": {},
+                    "output_type": "display_data"
+                },
+                {
+                    "data": {
+                        "application/vnd.jupyter.widget-view+json": {
+                            "model_id": "61adcc78dd2148368c67a4e5739cb423",
+                            "version_major": 2,
+                            "version_minor": 0
+                        },
+                        "text/plain": [
+                            "Validation: |          | 0/? [00:00<?, ?it/s]"
+                        ]
+                    },
+                    "metadata": {},
+                    "output_type": "display_data"
+                },
+                {
+                    "data": {
+                        "application/vnd.jupyter.widget-view+json": {
+                            "model_id": "58106b315add4f1aaaf3de8ab139dc29",
+                            "version_major": 2,
+                            "version_minor": 0
+                        },
+                        "text/plain": [
+                            "Validation: |          | 0/? [00:00<?, ?it/s]"
+                        ]
+                    },
+                    "metadata": {},
+                    "output_type": "display_data"
+                },
+                {
+                    "data": {
+                        "application/vnd.jupyter.widget-view+json": {
+                            "model_id": "db319d6817ab430187c04d40aa75ef4b",
+                            "version_major": 2,
+                            "version_minor": 0
+                        },
+                        "text/plain": [
+                            "Validation: |          | 0/? [00:00<?, ?it/s]"
+                        ]
+                    },
+                    "metadata": {},
+                    "output_type": "display_data"
+                },
+                {
+                    "data": {
+                        "application/vnd.jupyter.widget-view+json": {
+                            "model_id": "c21aeac63c5941e4884d91c2671ab21c",
+                            "version_major": 2,
+                            "version_minor": 0
+                        },
+                        "text/plain": [
+                            "Validation: |          | 0/? [00:00<?, ?it/s]"
+                        ]
+                    },
+                    "metadata": {},
+                    "output_type": "display_data"
+                },
+                {
+                    "data": {
+                        "application/vnd.jupyter.widget-view+json": {
+                            "model_id": "3ec099cfcd854b5db13329d812fe4b58",
+                            "version_major": 2,
+                            "version_minor": 0
+                        },
+                        "text/plain": [
+                            "Validation: |          | 0/? [00:00<?, ?it/s]"
+                        ]
+                    },
+                    "metadata": {},
+                    "output_type": "display_data"
+                },
+                {
+                    "data": {
+                        "application/vnd.jupyter.widget-view+json": {
+                            "model_id": "122c2e3b8e3e4e14b4261a8c8af901b6",
+                            "version_major": 2,
+                            "version_minor": 0
+                        },
+                        "text/plain": [
+                            "Validation: |          | 0/? [00:00<?, ?it/s]"
+                        ]
+                    },
+                    "metadata": {},
+                    "output_type": "display_data"
+                },
+                {
+                    "data": {
+                        "application/vnd.jupyter.widget-view+json": {
+                            "model_id": "c64fcae44743456e856743bebaf13b90",
+                            "version_major": 2,
+                            "version_minor": 0
+                        },
+                        "text/plain": [
+                            "Validation: |          | 0/? [00:00<?, ?it/s]"
+                        ]
+                    },
+                    "metadata": {},
+                    "output_type": "display_data"
+                },
+                {
+                    "data": {
+                        "application/vnd.jupyter.widget-view+json": {
+                            "model_id": "b8ad4088bf904f02b5132de47ba01c8d",
+                            "version_major": 2,
+                            "version_minor": 0
+                        },
+                        "text/plain": [
+                            "Validation: |          | 0/? [00:00<?, ?it/s]"
+                        ]
+                    },
+                    "metadata": {},
+                    "output_type": "display_data"
+                },
+                {
+                    "data": {
+                        "application/vnd.jupyter.widget-view+json": {
+                            "model_id": "8a7cf20fc48045a4a84234d75ee5279c",
+                            "version_major": 2,
+                            "version_minor": 0
+                        },
+                        "text/plain": [
+                            "Validation: |          | 0/? [00:00<?, ?it/s]"
+                        ]
+                    },
+                    "metadata": {},
+                    "output_type": "display_data"
+                },
+                {
+                    "data": {
+                        "application/vnd.jupyter.widget-view+json": {
+                            "model_id": "ac300d87c736408ca7860ac9ecb32c9c",
+                            "version_major": 2,
+                            "version_minor": 0
+                        },
+                        "text/plain": [
+                            "Validation: |          | 0/? [00:00<?, ?it/s]"
+                        ]
+                    },
+                    "metadata": {},
+                    "output_type": "display_data"
+                },
+                {
+                    "data": {
+                        "application/vnd.jupyter.widget-view+json": {
+                            "model_id": "5c8db71c9cf248f6a3c4440dfc8d7353",
+                            "version_major": 2,
+                            "version_minor": 0
+                        },
+                        "text/plain": [
+                            "Validation: |          | 0/? [00:00<?, ?it/s]"
+                        ]
+                    },
+                    "metadata": {},
+                    "output_type": "display_data"
+                },
+                {
+                    "data": {
+                        "application/vnd.jupyter.widget-view+json": {
+                            "model_id": "9d1cf5f8fac647e1a26678781928ac82",
+                            "version_major": 2,
+                            "version_minor": 0
+                        },
+                        "text/plain": [
+                            "Validation: |          | 0/? [00:00<?, ?it/s]"
+                        ]
+                    },
+                    "metadata": {},
+                    "output_type": "display_data"
+                },
+                {
+                    "data": {
+                        "application/vnd.jupyter.widget-view+json": {
+                            "model_id": "c9c275aedac041b1ab82097b723ba341",
+                            "version_major": 2,
+                            "version_minor": 0
+                        },
+                        "text/plain": [
+                            "Validation: |          | 0/? [00:00<?, ?it/s]"
+                        ]
+                    },
+                    "metadata": {},
+                    "output_type": "display_data"
+                },
+                {
+                    "data": {
+                        "application/vnd.jupyter.widget-view+json": {
+                            "model_id": "eee82c7e87ec4e068378a17fb9eac043",
+                            "version_major": 2,
+                            "version_minor": 0
+                        },
+                        "text/plain": [
+                            "Validation: |          | 0/? [00:00<?, ?it/s]"
+                        ]
+                    },
+                    "metadata": {},
+                    "output_type": "display_data"
+                },
+                {
+                    "data": {
+                        "application/vnd.jupyter.widget-view+json": {
+                            "model_id": "ab0f5d5a966d4538a1c60e118cf8376b",
+                            "version_major": 2,
+                            "version_minor": 0
+                        },
+                        "text/plain": [
+                            "Validation: |          | 0/? [00:00<?, ?it/s]"
+                        ]
+                    },
+                    "metadata": {},
+                    "output_type": "display_data"
+                },
+                {
+                    "data": {
+                        "application/vnd.jupyter.widget-view+json": {
+                            "model_id": "05f0cbb710fa4c2b846f74b5a30f9397",
+                            "version_major": 2,
+                            "version_minor": 0
+                        },
+                        "text/plain": [
+                            "Validation: |          | 0/? [00:00<?, ?it/s]"
+                        ]
+                    },
+                    "metadata": {},
+                    "output_type": "display_data"
+                },
+                {
+                    "data": {
+                        "application/vnd.jupyter.widget-view+json": {
+                            "model_id": "99134a7362b34c32b2f19399e7619be0",
+                            "version_major": 2,
+                            "version_minor": 0
+                        },
+                        "text/plain": [
+                            "Validation: |          | 0/? [00:00<?, ?it/s]"
+                        ]
+                    },
+                    "metadata": {},
+                    "output_type": "display_data"
+                },
+                {
+                    "data": {
+                        "application/vnd.jupyter.widget-view+json": {
+                            "model_id": "f11d78cf139d42b4a89c0920063332a2",
+                            "version_major": 2,
+                            "version_minor": 0
+                        },
+                        "text/plain": [
+                            "Validation: |          | 0/? [00:00<?, ?it/s]"
+                        ]
+                    },
+                    "metadata": {},
+                    "output_type": "display_data"
+                },
+                {
+                    "data": {
+                        "application/vnd.jupyter.widget-view+json": {
+                            "model_id": "f59b608618fe42c49f7fe3064e0c7dca",
+                            "version_major": 2,
+                            "version_minor": 0
+                        },
+                        "text/plain": [
+                            "Validation: |          | 0/? [00:00<?, ?it/s]"
+                        ]
+                    },
+                    "metadata": {},
+                    "output_type": "display_data"
+                },
+                {
+                    "data": {
+                        "application/vnd.jupyter.widget-view+json": {
+                            "model_id": "43592153bc5f48139acf6d6b01a889b8",
+                            "version_major": 2,
+                            "version_minor": 0
+                        },
+                        "text/plain": [
+                            "Validation: |          | 0/? [00:00<?, ?it/s]"
+                        ]
+                    },
+                    "metadata": {},
+                    "output_type": "display_data"
+                },
+                {
+                    "data": {
+                        "application/vnd.jupyter.widget-view+json": {
+                            "model_id": "489481c9a0ec4b77b4dcf7aa2d3679fc",
+                            "version_major": 2,
+                            "version_minor": 0
+                        },
+                        "text/plain": [
+                            "Validation: |          | 0/? [00:00<?, ?it/s]"
+                        ]
+                    },
+                    "metadata": {},
+                    "output_type": "display_data"
+                },
+                {
+                    "data": {
+                        "application/vnd.jupyter.widget-view+json": {
+                            "model_id": "e939fec44df641c297c5556fdaae8c90",
+                            "version_major": 2,
+                            "version_minor": 0
+                        },
+                        "text/plain": [
+                            "Validation: |          | 0/? [00:00<?, ?it/s]"
+                        ]
+                    },
+                    "metadata": {},
+                    "output_type": "display_data"
+                },
+                {
+                    "data": {
+                        "application/vnd.jupyter.widget-view+json": {
+                            "model_id": "59311502c8844c15ba2bbb1e8cc6a4d7",
+                            "version_major": 2,
+                            "version_minor": 0
+                        },
+                        "text/plain": [
+                            "Validation: |          | 0/? [00:00<?, ?it/s]"
+                        ]
+                    },
+                    "metadata": {},
+                    "output_type": "display_data"
+                },
+                {
+                    "data": {
+                        "application/vnd.jupyter.widget-view+json": {
+                            "model_id": "9cf86db4287e437bb6a142523f95a80e",
+                            "version_major": 2,
+                            "version_minor": 0
+                        },
+                        "text/plain": [
+                            "Validation: |          | 0/? [00:00<?, ?it/s]"
+                        ]
+                    },
+                    "metadata": {},
+                    "output_type": "display_data"
+                },
+                {
+                    "data": {
+                        "application/vnd.jupyter.widget-view+json": {
+                            "model_id": "851c75e78c094cdbb1b4ca829a482302",
+                            "version_major": 2,
+                            "version_minor": 0
+                        },
+                        "text/plain": [
+                            "Validation: |          | 0/? [00:00<?, ?it/s]"
+                        ]
+                    },
+                    "metadata": {},
+                    "output_type": "display_data"
+                },
+                {
+                    "data": {
+                        "application/vnd.jupyter.widget-view+json": {
+                            "model_id": "7ab8371ae8a14495bf3e4914e01c29e7",
+                            "version_major": 2,
+                            "version_minor": 0
+                        },
+                        "text/plain": [
+                            "Validation: |          | 0/? [00:00<?, ?it/s]"
+                        ]
+                    },
+                    "metadata": {},
+                    "output_type": "display_data"
+                },
+                {
+                    "data": {
+                        "application/vnd.jupyter.widget-view+json": {
+                            "model_id": "3d2e8d02e22446989feb61d647378b1f",
+                            "version_major": 2,
+                            "version_minor": 0
+                        },
+                        "text/plain": [
+                            "Validation: |          | 0/? [00:00<?, ?it/s]"
+                        ]
+                    },
+                    "metadata": {},
+                    "output_type": "display_data"
+                },
+                {
+                    "data": {
+                        "application/vnd.jupyter.widget-view+json": {
+                            "model_id": "e326fc5bb45a44a59d8c41f79719f77d",
+                            "version_major": 2,
+                            "version_minor": 0
+                        },
+                        "text/plain": [
+                            "Validation: |          | 0/? [00:00<?, ?it/s]"
+                        ]
+                    },
+                    "metadata": {},
+                    "output_type": "display_data"
+                },
+                {
+                    "data": {
+                        "application/vnd.jupyter.widget-view+json": {
+                            "model_id": "595d79ea33cb48649e5f6bde32bf1301",
+                            "version_major": 2,
+                            "version_minor": 0
+                        },
+                        "text/plain": [
+                            "Validation: |          | 0/? [00:00<?, ?it/s]"
+                        ]
+                    },
+                    "metadata": {},
+                    "output_type": "display_data"
+                },
+                {
+                    "data": {
+                        "application/vnd.jupyter.widget-view+json": {
+                            "model_id": "e03be9f2fff241caa8fa7eadc549904d",
+                            "version_major": 2,
+                            "version_minor": 0
+                        },
+                        "text/plain": [
+                            "Validation: |          | 0/? [00:00<?, ?it/s]"
+                        ]
+                    },
+                    "metadata": {},
+                    "output_type": "display_data"
+                },
+                {
+                    "data": {
+                        "application/vnd.jupyter.widget-view+json": {
+                            "model_id": "8a2d4414ecfb48198ca3a2c59f86ade8",
+                            "version_major": 2,
+                            "version_minor": 0
+                        },
+                        "text/plain": [
+                            "Validation: |          | 0/? [00:00<?, ?it/s]"
+                        ]
+                    },
+                    "metadata": {},
+                    "output_type": "display_data"
+                },
+                {
+                    "data": {
+                        "application/vnd.jupyter.widget-view+json": {
+                            "model_id": "8c61e61544c547668ca214191a4fd004",
+                            "version_major": 2,
+                            "version_minor": 0
+                        },
+                        "text/plain": [
+                            "Validation: |          | 0/? [00:00<?, ?it/s]"
+                        ]
+                    },
+                    "metadata": {},
+                    "output_type": "display_data"
+                },
+                {
+                    "data": {
+                        "application/vnd.jupyter.widget-view+json": {
+                            "model_id": "355d9fe343054b468bae584e9d92ea13",
+                            "version_major": 2,
+                            "version_minor": 0
+                        },
+                        "text/plain": [
+                            "Validation: |          | 0/? [00:00<?, ?it/s]"
+                        ]
+                    },
+                    "metadata": {},
+                    "output_type": "display_data"
+                },
+                {
+                    "data": {
+                        "application/vnd.jupyter.widget-view+json": {
+                            "model_id": "f945927c985848e593057be1e116b27c",
+                            "version_major": 2,
+                            "version_minor": 0
+                        },
+                        "text/plain": [
+                            "Validation: |          | 0/? [00:00<?, ?it/s]"
+                        ]
+                    },
+                    "metadata": {},
+                    "output_type": "display_data"
+                },
+                {
+                    "data": {
+                        "application/vnd.jupyter.widget-view+json": {
+                            "model_id": "31b3a08e6aed43ccb00ae5f7783372dd",
+                            "version_major": 2,
+                            "version_minor": 0
+                        },
+                        "text/plain": [
+                            "Validation: |          | 0/? [00:00<?, ?it/s]"
+                        ]
+                    },
+                    "metadata": {},
+                    "output_type": "display_data"
+                },
+                {
+                    "data": {
+                        "application/vnd.jupyter.widget-view+json": {
+                            "model_id": "3af2f55777654c028e76610628066236",
+                            "version_major": 2,
+                            "version_minor": 0
+                        },
+                        "text/plain": [
+                            "Validation: |          | 0/? [00:00<?, ?it/s]"
+                        ]
+                    },
+                    "metadata": {},
+                    "output_type": "display_data"
+                }
+            ],
             "source": [
                 "train_results = train_model_from_scratch(\n",
                 "    gauge_ids=basin_ids,\n",
@@ -338,7 +1325,7 @@
     ],
     "metadata": {
         "kernelspec": {
-            "display_name": "Python 3",
+            "display_name": "hydro-forecasting",
             "language": "python",
             "name": "python3"
         },
@@ -352,1356 +1339,9 @@
             "name": "python",
             "nbconvert_exporter": "python",
             "pygments_lexer": "ipython3",
-            "version": "3.10.12"
+            "version": "3.12.8"
         }
     },
     "nbformat": 4,
     "nbformat_minor": 5
-=======
- "cells": [
-  {
-   "cell_type": "code",
-   "execution_count": 1,
-   "id": "2f2fc10e",
-   "metadata": {},
-   "outputs": [],
-   "source": [
-    "# !jupyter lab build"
-   ]
-  },
-  {
-   "cell_type": "code",
-   "execution_count": 2,
-   "id": "659bed6b",
-   "metadata": {},
-   "outputs": [],
-   "source": [
-    "import sys\n",
-    "from pathlib import Path\n",
-    "\n",
-    "# Add src directory to Python path\n",
-    "project_root = Path.cwd().parent.parent\n",
-    "src_path = project_root / \"src\"\n",
-    "if str(src_path) not in sys.path:\n",
-    "    sys.path.insert(0, str(src_path))\n",
-    "    print(f\"Added {src_path} to Python path\")\n",
-    "\n",
-    "import logging\n",
-    "\n",
-    "logging.disable(logging.CRITICAL)"
-   ]
-  },
-  {
-   "cell_type": "code",
-   "execution_count": 3,
-   "id": "f65efe2c",
-   "metadata": {},
-   "outputs": [
-    {
-     "name": "stderr",
-     "output_type": "stream",
-     "text": [
-      "/usr/local/lib/python3.10/dist-packages/torchvision/io/image.py:13: UserWarning: Failed to load image Python extension: '/usr/local/lib/python3.10/dist-packages/torchvision/image.so: undefined symbol: _ZN3c1017RegisterOperatorsD1Ev'If you don't plan on using image functionality from `torchvision.io`, you can ignore this warning. Otherwise, there might be something wrong with your environment. Did you have `libjpeg` or `libpng` installed before building `torchvision` from source?\n",
-      "  warn(\n"
-     ]
-    }
-   ],
-   "source": [
-    "import pandas as pd\n",
-    "import torch\n",
-    "from sklearn.pipeline import Pipeline\n",
-    "\n",
-    "from hydro_forecasting.experiment_utils.train_model_from_scratch import train_model_from_scratch\n",
-    "from hydro_forecasting.preprocessing.grouped import GroupedPipeline\n",
-    "from hydro_forecasting.preprocessing.normalize import NormalizeTransformer\n",
-    "from hydro_forecasting.preprocessing.standard_scale import StandardScaleTransformer\n"
-   ]
-  },
-  {
-   "cell_type": "markdown",
-   "id": "5e7c3393",
-   "metadata": {},
-   "source": [
-    "---"
-   ]
-  },
-  {
-   "cell_type": "markdown",
-   "id": "dab68b34",
-   "metadata": {},
-   "source": [
-    "## Experiment constants"
-   ]
-  },
-  {
-   "cell_type": "code",
-   "execution_count": 4,
-   "id": "7a6885fe",
-   "metadata": {},
-   "outputs": [],
-   "source": [
-    "REGIONS = [\n",
-    "    \"CL\",\n",
-    "    \"CH\",\n",
-    "    \"USA\",\n",
-    "    \"camelsaus\",\n",
-    "    \"camelsgb\",\n",
-    "    \"camelsbr\",\n",
-    "    \"hysets\",\n",
-    "    \"lamah\",\n",
-    "]\n",
-    "\n",
-    "COUNTRY = \"tajikistan\""
-   ]
-  },
-  {
-   "cell_type": "markdown",
-   "id": "2533b81f",
-   "metadata": {},
-   "source": [
-    "## Loading the data (as gauge_ids)"
-   ]
-  },
-  {
-   "cell_type": "code",
-   "execution_count": 5,
-   "id": "ed0ce646",
-   "metadata": {},
-   "outputs": [
-    {
-     "name": "stdout",
-     "output_type": "stream",
-     "text": [
-      "Found 2929 basins in clusters [2, 7]\n"
-     ]
-    }
-   ],
-   "source": [
-    "def load_basin_ids(cluster_list):\n",
-    "    \"\"\"\n",
-    "    Returns the gauge IDs of basins that belong to the specified clusters.\n",
-    "\n",
-    "    Args:\n",
-    "        cluster_df: DataFrame with gauge_id and cluster columns\n",
-    "        cluster_list: List of cluster numbers to filter by\n",
-    "\n",
-    "    Returns:\n",
-    "        List of gauge_ids in the specified clusters\n",
-    "    \"\"\"\n",
-    "    path_to_clustering_results = \"/workspace/hydro-forecasting/scripts/cluster_basins/clustering_results/cluster_assignments_shifted_refactor.csv\"\n",
-    "    cluster_df = pd.read_csv(path_to_clustering_results)\n",
-    "\n",
-    "    filtered_df = cluster_df[cluster_df[\"cluster\"].isin(cluster_list)]\n",
-    "\n",
-    "    basin_ids = filtered_df[\"gauge_id\"].tolist()\n",
-    "\n",
-    "    print(f\"Found {len(basin_ids)} basins in clusters {cluster_list}\")\n",
-    "\n",
-    "    return basin_ids\n",
-    "\n",
-    "\n",
-    "basin_ids = load_basin_ids([2, 7])"
-   ]
-  },
-  {
-   "cell_type": "markdown",
-   "id": "73f9edf0",
-   "metadata": {},
-   "source": [
-    "## Datamodule Configs"
-   ]
-  },
-  {
-   "cell_type": "code",
-   "execution_count": 6,
-   "id": "c2ea76fb",
-   "metadata": {},
-   "outputs": [],
-   "source": [
-    "region_time_series_base_dirs = {\n",
-    "    region: f\"/workspace/CaravanifyParquet/{region}/post_processed/timeseries/csv/{region}\" for region in REGIONS\n",
-    "}\n",
-    "\n",
-    "region_static_attributes_base_dirs = {\n",
-    "    region: f\"/workspace/CaravanifyParquet/{region}/post_processed/attributes/{region}\" for region in REGIONS\n",
-    "}\n",
-    "\n",
-    "path_to_preprocessing_output_directory = \"/workspace/hydro-forecasting/experiments/similar_catchments/data_cache\""
-   ]
-  },
-  {
-   "cell_type": "code",
-   "execution_count": 7,
-   "id": "f14911d3",
-   "metadata": {},
-   "outputs": [],
-   "source": [
-    "forcing_features = [\n",
-    "    \"snow_depth_water_equivalent_mean\",\n",
-    "    \"surface_net_solar_radiation_mean\",\n",
-    "    \"surface_net_thermal_radiation_mean\",\n",
-    "    \"potential_evaporation_sum_ERA5_LAND\",\n",
-    "    \"potential_evaporation_sum_FAO_PENMAN_MONTEITH\",\n",
-    "    \"temperature_2m_mean\",\n",
-    "    \"temperature_2m_min\",\n",
-    "    \"temperature_2m_max\",\n",
-    "    \"total_precipitation_sum\",\n",
-    "]\n",
-    "\n",
-    "static_features = [\n",
-    "    \"p_mean\",\n",
-    "    \"area\",\n",
-    "    \"ele_mt_sav\",\n",
-    "    \"high_prec_dur\",\n",
-    "    \"frac_snow\",\n",
-    "    \"high_prec_freq\",\n",
-    "    \"slp_dg_sav\",\n",
-    "    \"cly_pc_sav\",\n",
-    "    \"aridity_ERA5_LAND\",\n",
-    "    \"aridity_FAO_PM\",\n",
-    "]\n",
-    "\n",
-    "target = \"streamflow\""
-   ]
-  },
-  {
-   "cell_type": "code",
-   "execution_count": 8,
-   "id": "962da35a",
-   "metadata": {},
-   "outputs": [],
-   "source": [
-    "feature_pipeline = GroupedPipeline(\n",
-    "    Pipeline([(\"scaler\", StandardScaleTransformer()), (\"normalizer\", NormalizeTransformer())]),\n",
-    "    columns=forcing_features,\n",
-    "    group_identifier=\"gauge_id\",\n",
-    ")\n",
-    "\n",
-    "target_pipeline = GroupedPipeline(\n",
-    "    Pipeline([(\"scaler\", StandardScaleTransformer()), (\"normalizer\", NormalizeTransformer())]),\n",
-    "    columns=[\"streamflow\"],\n",
-    "    group_identifier=\"gauge_id\",\n",
-    ")\n",
-    "\n",
-    "static_pipeline = Pipeline([(\"scaler\", StandardScaleTransformer())])\n",
-    "\n",
-    "preprocessing_config = {\n",
-    "    \"features\": {\"pipeline\": feature_pipeline},\n",
-    "    \"target\": {\"pipeline\": target_pipeline},\n",
-    "    \"static_features\": {\"pipeline\": static_pipeline, \"columns\": static_features},\n",
-    "}"
-   ]
-  },
-  {
-   "cell_type": "code",
-   "execution_count": 9,
-   "id": "cd0f0b66",
-   "metadata": {},
-   "outputs": [],
-   "source": [
-    "datamodule_config = {\n",
-    "    \"region_time_series_base_dirs\": region_time_series_base_dirs,\n",
-    "    \"region_static_attributes_base_dirs\": region_static_attributes_base_dirs,\n",
-    "    \"path_to_preprocessing_output_directory\": path_to_preprocessing_output_directory,\n",
-    "    \"group_identifier\": \"gauge_id\",\n",
-    "    \"batch_size\": 2048,\n",
-    "    \"forcing_features\": forcing_features,\n",
-    "    \"static_features\": static_features,\n",
-    "    \"target\": target,\n",
-    "    \"num_workers\": 12,\n",
-    "    \"min_train_years\": 10,\n",
-    "    \"train_prop\": 0.5,\n",
-    "    \"val_prop\": 0.25,\n",
-    "    \"test_prop\": 0.25,\n",
-    "    \"max_imputation_gap_size\": 5,\n",
-    "    \"chunk_size\": 1500,\n",
-    "    \"validation_chunk_size\": 4000,\n",
-    "    \"is_autoregressive\": True,\n",
-    "    \"preprocessing_configs\": preprocessing_config,\n",
-    "}"
-   ]
-  },
-  {
-   "cell_type": "markdown",
-   "id": "158363b3",
-   "metadata": {},
-   "source": [
-    "## Training Configs"
-   ]
-  },
-  {
-   "cell_type": "code",
-   "execution_count": 10,
-   "id": "9709710c",
-   "metadata": {},
-   "outputs": [],
-   "source": [
-    "training_config = {\n",
-    "    \"max_epochs\": 300,\n",
-    "    \"accelerator\": \"cuda\" if torch.cuda.is_available() else \"cpu\",\n",
-    "    \"devices\": 1,\n",
-    "    \"early_stopping_patience\": 15,\n",
-    "    \"reload_dataloaders_every_n_epochs\": 1,\n",
-    "}"
-   ]
-  },
-  {
-   "cell_type": "markdown",
-   "id": "38258592",
-   "metadata": {},
-   "source": [
-    "## Remaining Configs"
-   ]
-  },
-  {
-   "cell_type": "code",
-   "execution_count": null,
-   "id": "2274e894",
-   "metadata": {},
-   "outputs": [],
-   "source": [
-    "output_dir = \"/workspace/hydro-forecasting/experiments/similar_catchments\"\n",
-    "model_types = [\"tsmixer\"]\n",
-    "\n",
-    "yaml_paths = [\n",
-    "    # f\"/workspace/hydro-forecasting/experiments/yaml-files/{COUNTRY}/tide.yaml\",\n",
-    "    # f\"/workspace/hydro-forecasting/experiments/yaml-files/{COUNTRY}/ealstm.yaml\",\n",
-    "    f\"/workspace/hydro-forecasting/experiments/yaml-files/{COUNTRY}/tsmixer.yaml\",\n",
-    "    # f\"/workspace/hydro-forecasting/experiments/yaml-files/{COUNTRY}/tft.yaml\",\n",
-    "]\n",
-    "experiment_name = f\"similar-catchments_{COUNTRY}\"\n",
-    "num_runs = 1\n",
-    "override_previous_attempts = False"
-   ]
-  },
-  {
-   "cell_type": "markdown",
-   "id": "fb369289",
-   "metadata": {},
-   "source": [
-    "## Training the models from scratch"
-   ]
-  },
-  {
-   "cell_type": "code",
-   "execution_count": 12,
-   "id": "1054c874",
-   "metadata": {},
-   "outputs": [
-    {
-     "name": "stdout",
-     "output_type": "stream",
-     "text": [
-      "The following parameters were not found in the YAML file and will use defaults:\n",
-      "  - future_forcing_projection_size (model-specific)\n",
-      "  - past_feature_projection_size (model-specific)\n",
-      "  - scheduler_factor (model-specific)\n",
-      "  - scheduler_patience (model-specific)\n"
-     ]
-    },
-    {
-     "data": {
-      "application/vnd.jupyter.widget-view+json": {
-       "model_id": "4648703594d34d84ad035ba1d16b2ea9",
-       "version_major": 2,
-       "version_minor": 0
-      },
-      "text/plain": [
-       "Sanity Checking: |          | 0/? [00:00<?, ?it/s]"
-      ]
-     },
-     "metadata": {},
-     "output_type": "display_data"
-    },
-    {
-     "name": "stderr",
-     "output_type": "stream",
-     "text": [
-      "/usr/local/lib/python3.10/dist-packages/pytorch_lightning/trainer/connectors/data_connector.py:432: The combination of `DataLoader(`pin_memory=True`, `persistent_workers=True`) and `Trainer(reload_dataloaders_every_n_epochs > 0)` can lead to instability due to limitations in PyTorch (https://github.com/pytorch/pytorch/issues/91252). We recommend setting `pin_memory=False` in this case.\n"
-     ]
-    },
-    {
-     "data": {
-      "application/vnd.jupyter.widget-view+json": {
-       "model_id": "bb4de7cee639433a9af435802220c8d4",
-       "version_major": 2,
-       "version_minor": 0
-      },
-      "text/plain": [
-       "Training: |          | 0/? [00:00<?, ?it/s]"
-      ]
-     },
-     "metadata": {},
-     "output_type": "display_data"
-    },
-    {
-     "data": {
-      "application/vnd.jupyter.widget-view+json": {
-       "model_id": "1c2df41e796b41bcb5b6b202685ec572",
-       "version_major": 2,
-       "version_minor": 0
-      },
-      "text/plain": [
-       "Validation: |          | 0/? [00:00<?, ?it/s]"
-      ]
-     },
-     "metadata": {},
-     "output_type": "display_data"
-    },
-    {
-     "data": {
-      "application/vnd.jupyter.widget-view+json": {
-       "model_id": "1ec48518d01245cca0c754c87c0b926b",
-       "version_major": 2,
-       "version_minor": 0
-      },
-      "text/plain": [
-       "Validation: |          | 0/? [00:00<?, ?it/s]"
-      ]
-     },
-     "metadata": {},
-     "output_type": "display_data"
-    },
-    {
-     "data": {
-      "application/vnd.jupyter.widget-view+json": {
-       "model_id": "cda2732dd8c94656ab2c93c1413d1bac",
-       "version_major": 2,
-       "version_minor": 0
-      },
-      "text/plain": [
-       "Validation: |          | 0/? [00:00<?, ?it/s]"
-      ]
-     },
-     "metadata": {},
-     "output_type": "display_data"
-    },
-    {
-     "data": {
-      "application/vnd.jupyter.widget-view+json": {
-       "model_id": "141da2d720074616a0da6737312c7af9",
-       "version_major": 2,
-       "version_minor": 0
-      },
-      "text/plain": [
-       "Validation: |          | 0/? [00:00<?, ?it/s]"
-      ]
-     },
-     "metadata": {},
-     "output_type": "display_data"
-    },
-    {
-     "data": {
-      "application/vnd.jupyter.widget-view+json": {
-       "model_id": "a09f87529754436a8d6ffd89938c6b94",
-       "version_major": 2,
-       "version_minor": 0
-      },
-      "text/plain": [
-       "Validation: |          | 0/? [00:00<?, ?it/s]"
-      ]
-     },
-     "metadata": {},
-     "output_type": "display_data"
-    },
-    {
-     "data": {
-      "application/vnd.jupyter.widget-view+json": {
-       "model_id": "283122fe58f6455db24bdb88f395d137",
-       "version_major": 2,
-       "version_minor": 0
-      },
-      "text/plain": [
-       "Validation: |          | 0/? [00:00<?, ?it/s]"
-      ]
-     },
-     "metadata": {},
-     "output_type": "display_data"
-    },
-    {
-     "data": {
-      "application/vnd.jupyter.widget-view+json": {
-       "model_id": "f759357a7a0a4cf891f2348614a31bd8",
-       "version_major": 2,
-       "version_minor": 0
-      },
-      "text/plain": [
-       "Validation: |          | 0/? [00:00<?, ?it/s]"
-      ]
-     },
-     "metadata": {},
-     "output_type": "display_data"
-    },
-    {
-     "data": {
-      "application/vnd.jupyter.widget-view+json": {
-       "model_id": "167e4df2e6684209b23ab394459e0e2d",
-       "version_major": 2,
-       "version_minor": 0
-      },
-      "text/plain": [
-       "Validation: |          | 0/? [00:00<?, ?it/s]"
-      ]
-     },
-     "metadata": {},
-     "output_type": "display_data"
-    },
-    {
-     "data": {
-      "application/vnd.jupyter.widget-view+json": {
-       "model_id": "78261ac0a2f24488813d2cd5cd27a730",
-       "version_major": 2,
-       "version_minor": 0
-      },
-      "text/plain": [
-       "Validation: |          | 0/? [00:00<?, ?it/s]"
-      ]
-     },
-     "metadata": {},
-     "output_type": "display_data"
-    },
-    {
-     "data": {
-      "application/vnd.jupyter.widget-view+json": {
-       "model_id": "ea1010fea8694b73b26fba494142cad0",
-       "version_major": 2,
-       "version_minor": 0
-      },
-      "text/plain": [
-       "Validation: |          | 0/? [00:00<?, ?it/s]"
-      ]
-     },
-     "metadata": {},
-     "output_type": "display_data"
-    },
-    {
-     "data": {
-      "application/vnd.jupyter.widget-view+json": {
-       "model_id": "b16e39ad564347f7860d8eac0cf96179",
-       "version_major": 2,
-       "version_minor": 0
-      },
-      "text/plain": [
-       "Validation: |          | 0/? [00:00<?, ?it/s]"
-      ]
-     },
-     "metadata": {},
-     "output_type": "display_data"
-    },
-    {
-     "data": {
-      "application/vnd.jupyter.widget-view+json": {
-       "model_id": "31c20d11125e42b08b2144055a5aaa6e",
-       "version_major": 2,
-       "version_minor": 0
-      },
-      "text/plain": [
-       "Validation: |          | 0/? [00:00<?, ?it/s]"
-      ]
-     },
-     "metadata": {},
-     "output_type": "display_data"
-    },
-    {
-     "data": {
-      "application/vnd.jupyter.widget-view+json": {
-       "model_id": "c37420a0aa0b4de185df9163fab6a854",
-       "version_major": 2,
-       "version_minor": 0
-      },
-      "text/plain": [
-       "Validation: |          | 0/? [00:00<?, ?it/s]"
-      ]
-     },
-     "metadata": {},
-     "output_type": "display_data"
-    },
-    {
-     "data": {
-      "application/vnd.jupyter.widget-view+json": {
-       "model_id": "15006acca9b54ab2a2d3d2ed00e2e3b1",
-       "version_major": 2,
-       "version_minor": 0
-      },
-      "text/plain": [
-       "Validation: |          | 0/? [00:00<?, ?it/s]"
-      ]
-     },
-     "metadata": {},
-     "output_type": "display_data"
-    },
-    {
-     "data": {
-      "application/vnd.jupyter.widget-view+json": {
-       "model_id": "fcdf36aafd6c401a858a05d3445c8a7d",
-       "version_major": 2,
-       "version_minor": 0
-      },
-      "text/plain": [
-       "Validation: |          | 0/? [00:00<?, ?it/s]"
-      ]
-     },
-     "metadata": {},
-     "output_type": "display_data"
-    },
-    {
-     "data": {
-      "application/vnd.jupyter.widget-view+json": {
-       "model_id": "565d74ca35c84f30a8d7285f160db71e",
-       "version_major": 2,
-       "version_minor": 0
-      },
-      "text/plain": [
-       "Validation: |          | 0/? [00:00<?, ?it/s]"
-      ]
-     },
-     "metadata": {},
-     "output_type": "display_data"
-    },
-    {
-     "data": {
-      "application/vnd.jupyter.widget-view+json": {
-       "model_id": "96cb91eb7ce446538c98421b5191f858",
-       "version_major": 2,
-       "version_minor": 0
-      },
-      "text/plain": [
-       "Validation: |          | 0/? [00:00<?, ?it/s]"
-      ]
-     },
-     "metadata": {},
-     "output_type": "display_data"
-    },
-    {
-     "data": {
-      "application/vnd.jupyter.widget-view+json": {
-       "model_id": "f8daa9b92a0c43b597400fd4c4085748",
-       "version_major": 2,
-       "version_minor": 0
-      },
-      "text/plain": [
-       "Validation: |          | 0/? [00:00<?, ?it/s]"
-      ]
-     },
-     "metadata": {},
-     "output_type": "display_data"
-    },
-    {
-     "data": {
-      "application/vnd.jupyter.widget-view+json": {
-       "model_id": "4e0a0e9f6665421dbe3ef5615bc034d7",
-       "version_major": 2,
-       "version_minor": 0
-      },
-      "text/plain": [
-       "Validation: |          | 0/? [00:00<?, ?it/s]"
-      ]
-     },
-     "metadata": {},
-     "output_type": "display_data"
-    },
-    {
-     "data": {
-      "application/vnd.jupyter.widget-view+json": {
-       "model_id": "d85f6178eb344a8a91c425bfdb9e7864",
-       "version_major": 2,
-       "version_minor": 0
-      },
-      "text/plain": [
-       "Validation: |          | 0/? [00:00<?, ?it/s]"
-      ]
-     },
-     "metadata": {},
-     "output_type": "display_data"
-    },
-    {
-     "data": {
-      "application/vnd.jupyter.widget-view+json": {
-       "model_id": "f8fc93d3e61547c792e27f6fe3352be0",
-       "version_major": 2,
-       "version_minor": 0
-      },
-      "text/plain": [
-       "Validation: |          | 0/? [00:00<?, ?it/s]"
-      ]
-     },
-     "metadata": {},
-     "output_type": "display_data"
-    },
-    {
-     "data": {
-      "application/vnd.jupyter.widget-view+json": {
-       "model_id": "627f61429f574fd086103adeebf75e50",
-       "version_major": 2,
-       "version_minor": 0
-      },
-      "text/plain": [
-       "Validation: |          | 0/? [00:00<?, ?it/s]"
-      ]
-     },
-     "metadata": {},
-     "output_type": "display_data"
-    },
-    {
-     "data": {
-      "application/vnd.jupyter.widget-view+json": {
-       "model_id": "0747d6d0fa914a5d9c41dcc3e54390b6",
-       "version_major": 2,
-       "version_minor": 0
-      },
-      "text/plain": [
-       "Validation: |          | 0/? [00:00<?, ?it/s]"
-      ]
-     },
-     "metadata": {},
-     "output_type": "display_data"
-    },
-    {
-     "data": {
-      "application/vnd.jupyter.widget-view+json": {
-       "model_id": "b7c8515c53d54fe995cba9354946918a",
-       "version_major": 2,
-       "version_minor": 0
-      },
-      "text/plain": [
-       "Validation: |          | 0/? [00:00<?, ?it/s]"
-      ]
-     },
-     "metadata": {},
-     "output_type": "display_data"
-    },
-    {
-     "data": {
-      "application/vnd.jupyter.widget-view+json": {
-       "model_id": "da39189dbf9b42f6b09ccb50cdf725ab",
-       "version_major": 2,
-       "version_minor": 0
-      },
-      "text/plain": [
-       "Validation: |          | 0/? [00:00<?, ?it/s]"
-      ]
-     },
-     "metadata": {},
-     "output_type": "display_data"
-    },
-    {
-     "data": {
-      "application/vnd.jupyter.widget-view+json": {
-       "model_id": "2942b0a59fa14b6cafdd18daf5afc630",
-       "version_major": 2,
-       "version_minor": 0
-      },
-      "text/plain": [
-       "Validation: |          | 0/? [00:00<?, ?it/s]"
-      ]
-     },
-     "metadata": {},
-     "output_type": "display_data"
-    },
-    {
-     "data": {
-      "application/vnd.jupyter.widget-view+json": {
-       "model_id": "d077b83baf8e4b13900aab795969beb9",
-       "version_major": 2,
-       "version_minor": 0
-      },
-      "text/plain": [
-       "Validation: |          | 0/? [00:00<?, ?it/s]"
-      ]
-     },
-     "metadata": {},
-     "output_type": "display_data"
-    },
-    {
-     "data": {
-      "application/vnd.jupyter.widget-view+json": {
-       "model_id": "5abd85a327744d769a7a5a4a89438b60",
-       "version_major": 2,
-       "version_minor": 0
-      },
-      "text/plain": [
-       "Validation: |          | 0/? [00:00<?, ?it/s]"
-      ]
-     },
-     "metadata": {},
-     "output_type": "display_data"
-    },
-    {
-     "data": {
-      "application/vnd.jupyter.widget-view+json": {
-       "model_id": "2cc245abf784443797bf967ddee1daa6",
-       "version_major": 2,
-       "version_minor": 0
-      },
-      "text/plain": [
-       "Validation: |          | 0/? [00:00<?, ?it/s]"
-      ]
-     },
-     "metadata": {},
-     "output_type": "display_data"
-    },
-    {
-     "data": {
-      "application/vnd.jupyter.widget-view+json": {
-       "model_id": "f59f2af2b89546c4af7aee5ce5fa0a30",
-       "version_major": 2,
-       "version_minor": 0
-      },
-      "text/plain": [
-       "Validation: |          | 0/? [00:00<?, ?it/s]"
-      ]
-     },
-     "metadata": {},
-     "output_type": "display_data"
-    },
-    {
-     "data": {
-      "application/vnd.jupyter.widget-view+json": {
-       "model_id": "61adcc78dd2148368c67a4e5739cb423",
-       "version_major": 2,
-       "version_minor": 0
-      },
-      "text/plain": [
-       "Validation: |          | 0/? [00:00<?, ?it/s]"
-      ]
-     },
-     "metadata": {},
-     "output_type": "display_data"
-    },
-    {
-     "data": {
-      "application/vnd.jupyter.widget-view+json": {
-       "model_id": "58106b315add4f1aaaf3de8ab139dc29",
-       "version_major": 2,
-       "version_minor": 0
-      },
-      "text/plain": [
-       "Validation: |          | 0/? [00:00<?, ?it/s]"
-      ]
-     },
-     "metadata": {},
-     "output_type": "display_data"
-    },
-    {
-     "data": {
-      "application/vnd.jupyter.widget-view+json": {
-       "model_id": "db319d6817ab430187c04d40aa75ef4b",
-       "version_major": 2,
-       "version_minor": 0
-      },
-      "text/plain": [
-       "Validation: |          | 0/? [00:00<?, ?it/s]"
-      ]
-     },
-     "metadata": {},
-     "output_type": "display_data"
-    },
-    {
-     "data": {
-      "application/vnd.jupyter.widget-view+json": {
-       "model_id": "c21aeac63c5941e4884d91c2671ab21c",
-       "version_major": 2,
-       "version_minor": 0
-      },
-      "text/plain": [
-       "Validation: |          | 0/? [00:00<?, ?it/s]"
-      ]
-     },
-     "metadata": {},
-     "output_type": "display_data"
-    },
-    {
-     "data": {
-      "application/vnd.jupyter.widget-view+json": {
-       "model_id": "3ec099cfcd854b5db13329d812fe4b58",
-       "version_major": 2,
-       "version_minor": 0
-      },
-      "text/plain": [
-       "Validation: |          | 0/? [00:00<?, ?it/s]"
-      ]
-     },
-     "metadata": {},
-     "output_type": "display_data"
-    },
-    {
-     "data": {
-      "application/vnd.jupyter.widget-view+json": {
-       "model_id": "122c2e3b8e3e4e14b4261a8c8af901b6",
-       "version_major": 2,
-       "version_minor": 0
-      },
-      "text/plain": [
-       "Validation: |          | 0/? [00:00<?, ?it/s]"
-      ]
-     },
-     "metadata": {},
-     "output_type": "display_data"
-    },
-    {
-     "data": {
-      "application/vnd.jupyter.widget-view+json": {
-       "model_id": "c64fcae44743456e856743bebaf13b90",
-       "version_major": 2,
-       "version_minor": 0
-      },
-      "text/plain": [
-       "Validation: |          | 0/? [00:00<?, ?it/s]"
-      ]
-     },
-     "metadata": {},
-     "output_type": "display_data"
-    },
-    {
-     "data": {
-      "application/vnd.jupyter.widget-view+json": {
-       "model_id": "b8ad4088bf904f02b5132de47ba01c8d",
-       "version_major": 2,
-       "version_minor": 0
-      },
-      "text/plain": [
-       "Validation: |          | 0/? [00:00<?, ?it/s]"
-      ]
-     },
-     "metadata": {},
-     "output_type": "display_data"
-    },
-    {
-     "data": {
-      "application/vnd.jupyter.widget-view+json": {
-       "model_id": "8a7cf20fc48045a4a84234d75ee5279c",
-       "version_major": 2,
-       "version_minor": 0
-      },
-      "text/plain": [
-       "Validation: |          | 0/? [00:00<?, ?it/s]"
-      ]
-     },
-     "metadata": {},
-     "output_type": "display_data"
-    },
-    {
-     "data": {
-      "application/vnd.jupyter.widget-view+json": {
-       "model_id": "ac300d87c736408ca7860ac9ecb32c9c",
-       "version_major": 2,
-       "version_minor": 0
-      },
-      "text/plain": [
-       "Validation: |          | 0/? [00:00<?, ?it/s]"
-      ]
-     },
-     "metadata": {},
-     "output_type": "display_data"
-    },
-    {
-     "data": {
-      "application/vnd.jupyter.widget-view+json": {
-       "model_id": "5c8db71c9cf248f6a3c4440dfc8d7353",
-       "version_major": 2,
-       "version_minor": 0
-      },
-      "text/plain": [
-       "Validation: |          | 0/? [00:00<?, ?it/s]"
-      ]
-     },
-     "metadata": {},
-     "output_type": "display_data"
-    },
-    {
-     "data": {
-      "application/vnd.jupyter.widget-view+json": {
-       "model_id": "9d1cf5f8fac647e1a26678781928ac82",
-       "version_major": 2,
-       "version_minor": 0
-      },
-      "text/plain": [
-       "Validation: |          | 0/? [00:00<?, ?it/s]"
-      ]
-     },
-     "metadata": {},
-     "output_type": "display_data"
-    },
-    {
-     "data": {
-      "application/vnd.jupyter.widget-view+json": {
-       "model_id": "c9c275aedac041b1ab82097b723ba341",
-       "version_major": 2,
-       "version_minor": 0
-      },
-      "text/plain": [
-       "Validation: |          | 0/? [00:00<?, ?it/s]"
-      ]
-     },
-     "metadata": {},
-     "output_type": "display_data"
-    },
-    {
-     "data": {
-      "application/vnd.jupyter.widget-view+json": {
-       "model_id": "eee82c7e87ec4e068378a17fb9eac043",
-       "version_major": 2,
-       "version_minor": 0
-      },
-      "text/plain": [
-       "Validation: |          | 0/? [00:00<?, ?it/s]"
-      ]
-     },
-     "metadata": {},
-     "output_type": "display_data"
-    },
-    {
-     "data": {
-      "application/vnd.jupyter.widget-view+json": {
-       "model_id": "ab0f5d5a966d4538a1c60e118cf8376b",
-       "version_major": 2,
-       "version_minor": 0
-      },
-      "text/plain": [
-       "Validation: |          | 0/? [00:00<?, ?it/s]"
-      ]
-     },
-     "metadata": {},
-     "output_type": "display_data"
-    },
-    {
-     "data": {
-      "application/vnd.jupyter.widget-view+json": {
-       "model_id": "05f0cbb710fa4c2b846f74b5a30f9397",
-       "version_major": 2,
-       "version_minor": 0
-      },
-      "text/plain": [
-       "Validation: |          | 0/? [00:00<?, ?it/s]"
-      ]
-     },
-     "metadata": {},
-     "output_type": "display_data"
-    },
-    {
-     "data": {
-      "application/vnd.jupyter.widget-view+json": {
-       "model_id": "99134a7362b34c32b2f19399e7619be0",
-       "version_major": 2,
-       "version_minor": 0
-      },
-      "text/plain": [
-       "Validation: |          | 0/? [00:00<?, ?it/s]"
-      ]
-     },
-     "metadata": {},
-     "output_type": "display_data"
-    },
-    {
-     "data": {
-      "application/vnd.jupyter.widget-view+json": {
-       "model_id": "f11d78cf139d42b4a89c0920063332a2",
-       "version_major": 2,
-       "version_minor": 0
-      },
-      "text/plain": [
-       "Validation: |          | 0/? [00:00<?, ?it/s]"
-      ]
-     },
-     "metadata": {},
-     "output_type": "display_data"
-    },
-    {
-     "data": {
-      "application/vnd.jupyter.widget-view+json": {
-       "model_id": "f59b608618fe42c49f7fe3064e0c7dca",
-       "version_major": 2,
-       "version_minor": 0
-      },
-      "text/plain": [
-       "Validation: |          | 0/? [00:00<?, ?it/s]"
-      ]
-     },
-     "metadata": {},
-     "output_type": "display_data"
-    },
-    {
-     "data": {
-      "application/vnd.jupyter.widget-view+json": {
-       "model_id": "43592153bc5f48139acf6d6b01a889b8",
-       "version_major": 2,
-       "version_minor": 0
-      },
-      "text/plain": [
-       "Validation: |          | 0/? [00:00<?, ?it/s]"
-      ]
-     },
-     "metadata": {},
-     "output_type": "display_data"
-    },
-    {
-     "data": {
-      "application/vnd.jupyter.widget-view+json": {
-       "model_id": "489481c9a0ec4b77b4dcf7aa2d3679fc",
-       "version_major": 2,
-       "version_minor": 0
-      },
-      "text/plain": [
-       "Validation: |          | 0/? [00:00<?, ?it/s]"
-      ]
-     },
-     "metadata": {},
-     "output_type": "display_data"
-    },
-    {
-     "data": {
-      "application/vnd.jupyter.widget-view+json": {
-       "model_id": "e939fec44df641c297c5556fdaae8c90",
-       "version_major": 2,
-       "version_minor": 0
-      },
-      "text/plain": [
-       "Validation: |          | 0/? [00:00<?, ?it/s]"
-      ]
-     },
-     "metadata": {},
-     "output_type": "display_data"
-    },
-    {
-     "data": {
-      "application/vnd.jupyter.widget-view+json": {
-       "model_id": "59311502c8844c15ba2bbb1e8cc6a4d7",
-       "version_major": 2,
-       "version_minor": 0
-      },
-      "text/plain": [
-       "Validation: |          | 0/? [00:00<?, ?it/s]"
-      ]
-     },
-     "metadata": {},
-     "output_type": "display_data"
-    },
-    {
-     "data": {
-      "application/vnd.jupyter.widget-view+json": {
-       "model_id": "9cf86db4287e437bb6a142523f95a80e",
-       "version_major": 2,
-       "version_minor": 0
-      },
-      "text/plain": [
-       "Validation: |          | 0/? [00:00<?, ?it/s]"
-      ]
-     },
-     "metadata": {},
-     "output_type": "display_data"
-    },
-    {
-     "data": {
-      "application/vnd.jupyter.widget-view+json": {
-       "model_id": "851c75e78c094cdbb1b4ca829a482302",
-       "version_major": 2,
-       "version_minor": 0
-      },
-      "text/plain": [
-       "Validation: |          | 0/? [00:00<?, ?it/s]"
-      ]
-     },
-     "metadata": {},
-     "output_type": "display_data"
-    },
-    {
-     "data": {
-      "application/vnd.jupyter.widget-view+json": {
-       "model_id": "7ab8371ae8a14495bf3e4914e01c29e7",
-       "version_major": 2,
-       "version_minor": 0
-      },
-      "text/plain": [
-       "Validation: |          | 0/? [00:00<?, ?it/s]"
-      ]
-     },
-     "metadata": {},
-     "output_type": "display_data"
-    },
-    {
-     "data": {
-      "application/vnd.jupyter.widget-view+json": {
-       "model_id": "3d2e8d02e22446989feb61d647378b1f",
-       "version_major": 2,
-       "version_minor": 0
-      },
-      "text/plain": [
-       "Validation: |          | 0/? [00:00<?, ?it/s]"
-      ]
-     },
-     "metadata": {},
-     "output_type": "display_data"
-    },
-    {
-     "data": {
-      "application/vnd.jupyter.widget-view+json": {
-       "model_id": "e326fc5bb45a44a59d8c41f79719f77d",
-       "version_major": 2,
-       "version_minor": 0
-      },
-      "text/plain": [
-       "Validation: |          | 0/? [00:00<?, ?it/s]"
-      ]
-     },
-     "metadata": {},
-     "output_type": "display_data"
-    },
-    {
-     "data": {
-      "application/vnd.jupyter.widget-view+json": {
-       "model_id": "595d79ea33cb48649e5f6bde32bf1301",
-       "version_major": 2,
-       "version_minor": 0
-      },
-      "text/plain": [
-       "Validation: |          | 0/? [00:00<?, ?it/s]"
-      ]
-     },
-     "metadata": {},
-     "output_type": "display_data"
-    },
-    {
-     "data": {
-      "application/vnd.jupyter.widget-view+json": {
-       "model_id": "e03be9f2fff241caa8fa7eadc549904d",
-       "version_major": 2,
-       "version_minor": 0
-      },
-      "text/plain": [
-       "Validation: |          | 0/? [00:00<?, ?it/s]"
-      ]
-     },
-     "metadata": {},
-     "output_type": "display_data"
-    },
-    {
-     "data": {
-      "application/vnd.jupyter.widget-view+json": {
-       "model_id": "8a2d4414ecfb48198ca3a2c59f86ade8",
-       "version_major": 2,
-       "version_minor": 0
-      },
-      "text/plain": [
-       "Validation: |          | 0/? [00:00<?, ?it/s]"
-      ]
-     },
-     "metadata": {},
-     "output_type": "display_data"
-    },
-    {
-     "data": {
-      "application/vnd.jupyter.widget-view+json": {
-       "model_id": "8c61e61544c547668ca214191a4fd004",
-       "version_major": 2,
-       "version_minor": 0
-      },
-      "text/plain": [
-       "Validation: |          | 0/? [00:00<?, ?it/s]"
-      ]
-     },
-     "metadata": {},
-     "output_type": "display_data"
-    },
-    {
-     "data": {
-      "application/vnd.jupyter.widget-view+json": {
-       "model_id": "355d9fe343054b468bae584e9d92ea13",
-       "version_major": 2,
-       "version_minor": 0
-      },
-      "text/plain": [
-       "Validation: |          | 0/? [00:00<?, ?it/s]"
-      ]
-     },
-     "metadata": {},
-     "output_type": "display_data"
-    },
-    {
-     "data": {
-      "application/vnd.jupyter.widget-view+json": {
-       "model_id": "f945927c985848e593057be1e116b27c",
-       "version_major": 2,
-       "version_minor": 0
-      },
-      "text/plain": [
-       "Validation: |          | 0/? [00:00<?, ?it/s]"
-      ]
-     },
-     "metadata": {},
-     "output_type": "display_data"
-    },
-    {
-     "data": {
-      "application/vnd.jupyter.widget-view+json": {
-       "model_id": "31b3a08e6aed43ccb00ae5f7783372dd",
-       "version_major": 2,
-       "version_minor": 0
-      },
-      "text/plain": [
-       "Validation: |          | 0/? [00:00<?, ?it/s]"
-      ]
-     },
-     "metadata": {},
-     "output_type": "display_data"
-    },
-    {
-     "data": {
-      "application/vnd.jupyter.widget-view+json": {
-       "model_id": "3af2f55777654c028e76610628066236",
-       "version_major": 2,
-       "version_minor": 0
-      },
-      "text/plain": [
-       "Validation: |          | 0/? [00:00<?, ?it/s]"
-      ]
-     },
-     "metadata": {},
-     "output_type": "display_data"
-    }
-   ],
-   "source": [
-    "train_results = train_model_from_scratch(\n",
-    "    gauge_ids=basin_ids,\n",
-    "    datamodule_config=datamodule_config,\n",
-    "    training_config=training_config,\n",
-    "    output_dir=output_dir,\n",
-    "    model_types=model_types,\n",
-    "    yaml_paths=yaml_paths,\n",
-    "    experiment_name=experiment_name,\n",
-    "    num_runs=num_runs,\n",
-    "    override_previous_attempts=override_previous_attempts,\n",
-    ")"
-   ]
-  },
-  {
-   "cell_type": "code",
-   "execution_count": null,
-   "id": "e96de1cc",
-   "metadata": {},
-   "outputs": [],
-   "source": []
-  }
- ],
- "metadata": {
-  "kernelspec": {
-   "display_name": "hydro-forecasting",
-   "language": "python",
-   "name": "python3"
-  },
-  "language_info": {
-   "codemirror_mode": {
-    "name": "ipython",
-    "version": 3
-   },
-   "file_extension": ".py",
-   "mimetype": "text/x-python",
-   "name": "python",
-   "nbconvert_exporter": "python",
-   "pygments_lexer": "ipython3",
-   "version": "3.12.8"
-  }
- },
- "nbformat": 4,
- "nbformat_minor": 5
->>>>>>> 62798156
 }