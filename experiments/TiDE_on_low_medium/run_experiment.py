--- conflicted
+++ resolved
@@ -1,11 +1,5 @@
 import sys
 from pathlib import Path
-<<<<<<< HEAD
-import os
-
-os.environ["PYTORCH_START_METHOD"] = "spawn"
-=======
->>>>>>> bdcf6449
 
 # Add project root to sys.path
 project_root = Path(__file__).resolve().parents[2]
