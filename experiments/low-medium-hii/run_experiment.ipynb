{
 "cells": [
  {
   "cell_type": "code",
   "execution_count": null,
   "id": "2f2fc10e",
   "metadata": {},
   "outputs": [],
   "source": [
    "# !jupyter lab build"
   ]
  },
  {
   "cell_type": "code",
   "execution_count": null,
   "id": "659bed6b",
   "metadata": {},
   "outputs": [],
   "source": [
    "import sys\n",
    "from pathlib import Path\n",
    "\n",
    "# Add src directory to Python path\n",
    "project_root = Path.cwd().parent.parent\n",
    "src_path = project_root / \"src\"\n",
    "if str(src_path) not in sys.path:\n",
    "    sys.path.insert(0, str(src_path))\n",
    "    print(f\"Added {src_path} to Python path\")"
   ]
  },
  {
   "cell_type": "code",
   "execution_count": null,
   "id": "dcdcbb1b",
   "metadata": {},
   "outputs": [],
   "source": [
    "import logging\n",
    "\n",
    "# logging.disable(logging.CRITICAL)\n",
    "logging.basicConfig(\n",
    "    level=logging.INFO,\n",
    "    format=\"%(asctime)s - %(levelname)s - %(message)s\",\n",
    "    datefmt=\"%Y-%m-%d %H:%M:%S\",\n",
    ")"
   ]
  },
  {
   "cell_type": "code",
   "execution_count": null,
   "id": "f65efe2c",
   "metadata": {},
   "outputs": [],
   "source": [
    "import torch\n",
    "\n",
    "from hydro_forecasting.data.caravanify_parquet import (\n",
    "    CaravanifyParquet,\n",
    "    CaravanifyParquetConfig,\n",
    ")\n",
    "from hydro_forecasting.experiment_utils.train_model_from_scratch import train_model_from_scratch\n",
    "from hydro_forecasting.preprocessing.pipeline_builder import PipelineBuilder"
   ]
  },
  {
   "cell_type": "markdown",
   "id": "5e7c3393",
   "metadata": {},
   "source": [
    "---"
   ]
  },
  {
   "cell_type": "markdown",
   "id": "dab68b34",
   "metadata": {},
   "source": [
    "## Experiment constants"
   ]
  },
  {
   "cell_type": "code",
   "execution_count": null,
   "id": "7a6885fe",
   "metadata": {},
   "outputs": [],
   "source": [
    "REGIONS = [\n",
    "    \"CL\",\n",
    "    \"CH\",\n",
    "    \"USA\",\n",
    "    \"camelsaus\",\n",
    "    \"camelsgb\",\n",
    "    \"camelsbr\",\n",
    "    \"hysets\",\n",
    "    \"lamah\",\n",
    "]\n",
    "\n",
    "COUNTRY = \"tajikistan\""
   ]
  },
  {
   "cell_type": "markdown",
   "id": "2533b81f",
   "metadata": {},
   "source": [
    "## Loading the data (as gauge_ids)"
   ]
  },
  {
   "cell_type": "code",
   "execution_count": null,
   "id": "ed0ce646",
   "metadata": {},
   "outputs": [],
   "source": [
    "def load_basin_ids(regions, human_influence_path: str, human_influence_categories: list):\n",
    "    \"\"\"\n",
    "    Simple function to load basin IDs from multiple regions and filter by human influence.\n",
    "\n",
    "    Args:\n",
    "        regions: List of region names to process\n",
    "        human_influence_path: Path to human influence classification file\n",
    "        human_influence_categories: Categories of human influence to keep\n",
    "\n",
    "    Returns:\n",
    "        List of filtered basin IDs\n",
    "    \"\"\"\n",
    "\n",
    "    human_influence_path = Path(human_influence_path)\n",
    "\n",
    "    basin_ids = []\n",
    "\n",
    "    for region in regions:\n",
    "        print(f\"Loading basin IDs for region: {region}\")\n",
    "        # Set up paths\n",
    "        attributes_dir = f\"/workspace/CaravanifyParquet/{region}/post_processed/attributes\"\n",
    "        timeseries_dir = f\"/workspace/CaravanifyParquet/{region}/post_processed/timeseries/csv\"\n",
    "\n",
    "        # Create config\n",
    "        config = CaravanifyParquetConfig(\n",
    "            attributes_dir=attributes_dir,\n",
    "            timeseries_dir=timeseries_dir,\n",
    "            human_influence_path=human_influence_path,\n",
    "            gauge_id_prefix=region,\n",
    "            use_hydroatlas_attributes=True,\n",
    "            use_caravan_attributes=True,\n",
    "            use_other_attributes=True,\n",
    "        )\n",
    "\n",
    "        # Get and filter basin IDs\n",
    "        caravan = CaravanifyParquet(config)\n",
    "        region_basin_ids = caravan.get_all_gauge_ids()\n",
    "\n",
    "        # Filter by human influence if path provided\n",
    "        if human_influence_path and human_influence_path.exists():\n",
    "            filtered_ids, _ = caravan.filter_gauge_ids_by_human_influence(region_basin_ids, human_influence_categories)\n",
    "        else:\n",
    "            filtered_ids = region_basin_ids\n",
    "\n",
    "        basin_ids.extend(filtered_ids)\n",
    "\n",
    "    # Return unique, sorted basin IDs\n",
    "    return sorted(set(basin_ids))\n",
    "\n",
    "\n",
    "basin_ids = load_basin_ids(\n",
    "    REGIONS,\n",
    "    human_influence_path=\"/workspace/hydro-forecasting/scripts/human_influence_index/results/human_influence_classification.parquet\",\n",
    "    human_influence_categories=[\"Low\", \"Medium\"],\n",
    ")\n",
    "\n",
    "print(len(basin_ids), \"basin IDs loaded\")"
   ]
  },
  {
   "cell_type": "markdown",
   "id": "73f9edf0",
   "metadata": {},
   "source": [
    "## Datamodule Configs"
   ]
  },
  {
   "cell_type": "code",
   "execution_count": null,
   "id": "c2ea76fb",
   "metadata": {},
   "outputs": [],
   "source": [
    "region_time_series_base_dirs = {\n",
    "    region: f\"/workspace/CaravanifyParquet/{region}/post_processed/timeseries/csv/{region}\" for region in REGIONS\n",
    "}\n",
    "\n",
    "region_static_attributes_base_dirs = {\n",
    "    region: f\"/workspace/CaravanifyParquet/{region}/post_processed/attributes/{region}\" for region in REGIONS\n",
    "}\n",
    "\n",
    "path_to_preprocessing_output_directory = \"/workspace/hydro-forecasting/experiments/low-medium-hii/data_cache\""
   ]
  },
  {
   "cell_type": "code",
   "execution_count": null,
   "id": "f14911d3",
   "metadata": {},
   "outputs": [],
   "source": [
    "forcing_features = [\n",
    "    \"snow_depth_water_equivalent_mean\",\n",
    "    \"surface_net_solar_radiation_mean\",\n",
    "    \"surface_net_thermal_radiation_mean\",\n",
    "    \"potential_evaporation_sum_ERA5_LAND\",\n",
    "    \"potential_evaporation_sum_FAO_PENMAN_MONTEITH\",\n",
    "    \"temperature_2m_mean\",\n",
    "    \"temperature_2m_min\",\n",
    "    \"temperature_2m_max\",\n",
    "    \"total_precipitation_sum\",\n",
    "]\n",
    "\n",
    "static_features = [\n",
    "    \"p_mean\",\n",
    "    \"area\",\n",
    "    \"ele_mt_sav\",\n",
    "    \"high_prec_dur\",\n",
    "    \"frac_snow\",\n",
    "    \"high_prec_freq\",\n",
    "    \"slp_dg_sav\",\n",
    "    \"cly_pc_sav\",\n",
    "    \"aridity_ERA5_LAND\",\n",
    "    \"aridity_FAO_PM\",\n",
    "]\n",
    "\n",
    "target = \"streamflow\""
   ]
  },
  {
   "cell_type": "code",
   "execution_count": null,
   "id": "962da35a",
   "metadata": {},
   "outputs": [],
   "source": [
    "builder = PipelineBuilder()\n",
    "\n",
    "feature_section = (\n",
    "    builder.features()\n",
    "    .transforms([\"standard_scale\", \"normalize\"])\n",
    "    .strategy(\"per_group\", group_by=\"gauge_id\")\n",
    "    .columns(forcing_features)\n",
    ")\n",
    "\n",
    "target_section = (\n",
    "    builder.target()\n",
    "    .transforms([\"standard_scale\", \"normalize\"])\n",
    "    .strategy(\"per_group\", group_by=\"gauge_id\")\n",
    "    .columns([target])\n",
    ")\n",
    "\n",
<<<<<<< HEAD
    "static_section = (\n",
    "    builder.static_features()\n",
    "    .transforms([\"standard_scale\"])\n",
    "    .strategy(\"unified\")\n",
    "    .columns(static_features)\n",
    ")\n",
=======
    "static_section = builder.static_features().transforms([\"standard_scale\"]).strategy(\"unified\").columns(static_features)\n",
>>>>>>> 456812c7
    "\n",
    "preprocessing_config = builder.build()\n",
    "\n",
    "preprocessing_config[\"static_features\"].keys()"
   ]
  },
  {
   "cell_type": "code",
   "execution_count": null,
   "id": "cd0f0b66",
   "metadata": {},
   "outputs": [],
   "source": [
    "datamodule_config = {\n",
    "    \"region_time_series_base_dirs\": region_time_series_base_dirs,\n",
    "    \"region_static_attributes_base_dirs\": region_static_attributes_base_dirs,\n",
    "    \"path_to_preprocessing_output_directory\": path_to_preprocessing_output_directory,\n",
    "    \"group_identifier\": \"gauge_id\",\n",
    "    \"batch_size\": 2048,\n",
    "    \"forcing_features\": forcing_features,\n",
    "    \"static_features\": static_features,\n",
    "    \"target\": target,\n",
    "    \"num_workers\": 12,\n",
    "    \"min_train_years\": 10,\n",
    "    \"train_prop\": 0.5,\n",
    "    \"val_prop\": 0.25,\n",
    "    \"test_prop\": 0.25,\n",
    "    \"max_imputation_gap_size\": 5,\n",
    "    \"chunk_size\": 1500,\n",
    "    \"validation_chunk_size\": 4000,\n",
    "    \"is_autoregressive\": True,\n",
    "    \"preprocessing_configs\": preprocessing_config,\n",
    "}"
   ]
  },
  {
   "cell_type": "markdown",
   "id": "158363b3",
   "metadata": {},
   "source": [
    "## Training Configs"
   ]
  },
  {
   "cell_type": "code",
   "execution_count": null,
   "id": "9709710c",
   "metadata": {},
   "outputs": [],
   "source": [
    "training_config = {\n",
    "    \"max_epochs\": 250,\n",
    "    \"accelerator\": \"cuda\" if torch.cuda.is_available() else \"cpu\",\n",
    "    \"devices\": 1,\n",
    "    \"early_stopping_patience\": 12,\n",
    "    \"reload_dataloaders_every_n_epochs\": 1,\n",
    "}"
   ]
  },
  {
   "cell_type": "markdown",
   "id": "38258592",
   "metadata": {},
   "source": [
    "## Remaining Configs"
   ]
  },
  {
   "cell_type": "code",
   "execution_count": null,
   "id": "2274e894",
   "metadata": {},
   "outputs": [],
   "source": [
    "output_dir = \"/workspace/hydro-forecasting/experiments/low-medium-hii\"\n",
    "model_types = [\n",
    "    # \"tide\",\n",
    "    # \"ealstm\",\n",
    "    \"tsmixer\",\n",
    "    # \"tft\",\n",
    "]\n",
    "yaml_paths = [\n",
    "    # f\"/workspace/hydro-forecasting/experiments/yaml-files/{COUNTRY}/tide.yaml\",\n",
    "    # f\"/workspace/hydro-forecasting/experiments/yaml-files/{COUNTRY}/ealstm.yaml\",\n",
    "    f\"/workspace/hydro-forecasting/experiments/yaml-files/{COUNTRY}/tsmixer.yaml\",\n",
    "    # f\"/workspace/hydro-forecasting/experiments/yaml-files/{COUNTRY}/tft.yaml\",\n",
    "]\n",
    "experiment_name = f\"low-medium-hii_{COUNTRY}\"\n",
    "num_runs = 1\n",
    "override_previous_attempts = False"
   ]
  },
  {
   "cell_type": "markdown",
   "id": "fb369289",
   "metadata": {},
   "source": [
    "## Training the models from scratch"
   ]
  },
  {
   "cell_type": "code",
   "execution_count": null,
   "id": "1054c874",
   "metadata": {},
   "outputs": [],
   "source": [
    "train_results = train_model_from_scratch(\n",
    "    gauge_ids=basin_ids,\n",
    "    datamodule_config=datamodule_config,\n",
    "    training_config=training_config,\n",
    "    output_dir=output_dir,\n",
    "    model_types=model_types,\n",
    "    yaml_paths=yaml_paths,\n",
    "    experiment_name=experiment_name,\n",
    "    num_runs=num_runs,\n",
    "    override_previous_attempts=override_previous_attempts,\n",
    ")"
   ]
  },
  {
   "cell_type": "code",
   "execution_count": null,
   "id": "91b9d4cf",
   "metadata": {},
   "outputs": [],
   "source": []
  }
 ],
 "metadata": {
  "kernelspec": {
   "display_name": "Python 3",
   "language": "python",
   "name": "python3"
  },
  "language_info": {
   "codemirror_mode": {
    "name": "ipython",
    "version": 3
   },
   "file_extension": ".py",
   "mimetype": "text/x-python",
   "name": "python",
   "nbconvert_exporter": "python",
   "pygments_lexer": "ipython3",
   "version": "3.10.12"
  }
 },
 "nbformat": 4,
 "nbformat_minor": 5
}<|MERGE_RESOLUTION|>--- conflicted
+++ resolved
@@ -257,16 +257,7 @@
     "    .columns([target])\n",
     ")\n",
     "\n",
-<<<<<<< HEAD
-    "static_section = (\n",
-    "    builder.static_features()\n",
-    "    .transforms([\"standard_scale\"])\n",
-    "    .strategy(\"unified\")\n",
-    "    .columns(static_features)\n",
-    ")\n",
-=======
     "static_section = builder.static_features().transforms([\"standard_scale\"]).strategy(\"unified\").columns(static_features)\n",
->>>>>>> 456812c7
     "\n",
     "preprocessing_config = builder.build()\n",
     "\n",
